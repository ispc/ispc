--- conflicted
+++ resolved
@@ -104,12 +104,10 @@
 option(ISPC_PACKAGE_EXAMPLES "Pack examples into the ISPC package" ON)
 option(ISPC_SLIM_BINARY "Build ISPC as slim binary" OFF)
 
-<<<<<<< HEAD
 if (APPLE)
     option(ISPC_FRAMEWORK "Build as Apple Frameworks" OFF)
 endif()
 
-=======
 # Build target for utility checking host ISA
 # This target should be defined before the inclusion of FindLLVM.cmake because
 # we want to build check_isa without LLVM installed.
@@ -146,7 +144,6 @@
 option(WASM_ENABLED "Enable experimental Web Assembly support" OFF)
 option(XE_ENABLED "Enable Intel Xe support" OFF)
 
->>>>>>> 84560451
 option(ISPC_CROSS "Build ISPC with cross compilation support" OFF)
 # Default settings for cross compilation
 if (ISPC_CROSS)

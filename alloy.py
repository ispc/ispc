--- conflicted
+++ resolved
@@ -33,10 +33,6 @@
 
 # // Author: Filippov Ilia
 
-<<<<<<< HEAD
-
-def attach_mail_file(msg, filename, name):
-=======
 def tail_and_save(file_in, file_out, tail = 100):    
     with open(file_in, 'r') as f_in:
         lines = f_in.readlines()[-tail:]
@@ -46,7 +42,6 @@
 
 
 def attach_mail_file(msg, filename, name, tail = -1):
->>>>>>> c2d2efd3
     if os.path.exists(filename):
         if tail > 0:
             tail_and_save(filename, filename + '.tail', tail)

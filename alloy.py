--- conflicted
+++ resolved
@@ -603,13 +603,7 @@
             # Output testing results separate for each tested LLVM version
             R = concatenate_test_results(R, R_tmp)
             output_test_results(R_tmp)
-<<<<<<< HEAD
             print_debug("\n", False, stability_log)
-# run special tests like embree
-# 
-        run_special_tests() # dead code?
-=======
->>>>>>> 258ad709
 
         print_debug("\n----------------------------------------\nTOTAL:\n", False, stability_log)
         output_test_results(R)

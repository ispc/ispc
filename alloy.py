#!/usr/bin/python
#
#  Copyright (c) 2013-2019, Intel Corporation
#  All rights reserved.
# 
#  Redistribution and use in source and binary forms, with or without
#  modification, are permitted provided that the following conditions are
#  met:
# 
#    * Redistributions of source code must retain the above copyright
#      notice, this list of conditions and the following disclaimer.
# 
#    * Redistributions in binary form must reproduce the above copyright
#      notice, this list of conditions and the following disclaimer in the
#      documentation and/or other materials provided with the distribution.
# 
#    * Neither the name of Intel Corporation nor the names of its
#      contributors may be used to endorse or promote products derived from
#      this software without specific prior written permission.
# 
# 
#   THIS SOFTWARE IS PROVIDED BY THE COPYRIGHT HOLDERS AND CONTRIBUTORS "AS
#   IS" AND ANY EXPRESS OR IMPLIED WARRANTIES, INCLUDING, BUT NOT LIMITED
#   TO, THE IMPLIED WARRANTIES OF MERCHANTABILITY AND FITNESS FOR A
#   PARTICULAR PURPOSE ARE DISCLAIMED. IN NO EVENT SHALL THE COPYRIGHT OWNER
#   OR CONTRIBUTORS BE LIABLE FOR ANY DIRECT, INDIRECT, INCIDENTAL, SPECIAL,
#   EXEMPLARY, OR CONSEQUENTIAL DAMAGES (INCLUDING, BUT NOT LIMITED TO,
#   PROCUREMENT OF SUBSTITUTE GOODS OR SERVICES; LOSS OF USE, DATA, OR
#   PROFITS; OR BUSINESS INTERRUPTION) HOWEVER CAUSED AND ON ANY THEORY OF
#   LIABILITY, WHETHER IN CONTRACT, STRICT LIABILITY, OR TORT (INCLUDING
#   NEGLIGENCE OR OTHERWISE) ARISING IN ANY WAY OUT OF THE USE OF THIS
#   SOFTWARE, EVEN IF ADVISED OF THE POSSIBILITY OF SUCH DAMAGE.

# // Author: Filippov Ilia

from collections import OrderedDict
import re

def tail_and_save(file_in, file_out, tail = 100):    
    with open(file_in, 'r') as f_in:
        lines = f_in.readlines()[-tail:]
        
    with open(file_out, 'w') as f_out:
        f_out.writelines(lines)


def attach_mail_file(msg, filename, name, tail = -1):
    if os.path.exists(filename):
        if tail > 0:
            tail_and_save(filename, filename + '.tail', tail)
            fp = open(filename + '.tail', "rb")
        else:
            fp = open(filename, "rb")
        
        to_attach = MIMEBase("application", "octet-stream")
        to_attach.set_payload(fp.read())
        encode_base64(to_attach)
        to_attach.add_header("Content-Disposition", "attachment", filename=name)
        fp.close()
        msg.attach(to_attach)


def setting_paths(llvm, ispc, sde):
    if llvm != "":
        os.environ["LLVM_HOME"]=llvm
    if ispc != "":
        os.environ["ISPC_HOME"]=ispc
    if sde != "":
        os.environ["SDE_HOME"]=sde

def get_sde():
    sde_exe = ""
    PATH_dir = string.split(os.getenv("PATH"), os.pathsep)
    if current_OS == "Windows":
        sde_n = "sde.exe"
    else:
        sde_n = "sde"
    for counter in PATH_dir:
        if os.path.exists(counter + os.sep + sde_n) and sde_exe == "":
            sde_exe = counter + os.sep + sde_n
    if os.environ.get("SDE_HOME") != None:
        if os.path.exists(os.environ.get("SDE_HOME") + os.sep + sde_n):
            sde_exe = os.environ.get("SDE_HOME") + os.sep + sde_n
    return sde_exe

def check_LLVM(which_LLVM):
    answer = []
    if which_LLVM[0] == " ":
        return answer
    p = os.environ["LLVM_HOME"]
    for i in range(0,len(which_LLVM)):
        if not os.path.exists(p + os.sep + "bin-" + which_LLVM[i] + os.sep + "bin"):
            answer.append(which_LLVM[i])
    return answer

def try_do_LLVM(text, command, from_validation):
    print_debug("Command line: "+command+"\n", True, alloy_build)
    if from_validation == True:
        text = text + "\n"
    print_debug("Trying to " + text, from_validation, alloy_build)
    postfix = ""
    if current_OS == "Windows":
        postfix = " 1>> " + alloy_build + " 2>&1"
    else:
        postfix = " >> " + alloy_build + " 2>> " + alloy_build
    if os.system(command + postfix) != 0:
        print_debug("ERROR.\n", from_validation, alloy_build)
        if options.notify != "":
            msg = MIMEMultipart()
            attach_mail_file(msg, stability_log, "stability.log")
            send_mail("ERROR: Non-zero exit status while executing " + command + ". Examine build log for more information.", msg)
        error("can't " + text, 1)
    print_debug("DONE.\n", from_validation, alloy_build)

def checkout_LLVM(component, use_git, version_LLVM, revision, target_dir, from_validation):
    # Identify the component
    GIT_REPO_BASE="https://github.com/llvm/llvm-project.git"
    if component == "llvm":
        SVN_REPO="https://llvm.org/svn/llvm-project/llvm/"
    elif component == "clang":
        SVN_REPO="https://llvm.org/svn/llvm-project/cfe/"
    elif component == "libcxx":
        SVN_REPO="https://llvm.org/svn/llvm-project/libcxx/"
    elif component == "clang-tools-extra":
        SVN_REPO="https://llvm.org/svn/llvm-project/clang-tools-extra/"
    elif component == "compiler-rt":
        SVN_REPO="https://llvm.org/svn/llvm-project/compiler-rt/"
    else:
        error("Trying to checkout unidentified component: " + component, 1)

    # Identify the version
    if  version_LLVM == "trunk":
        SVN_PATH="trunk"
        GIT_TAG="master"
    elif  version_LLVM == "8_0":
        SVN_PATH="tags/RELEASE_800/final"
        GIT_TAG="llvmorg-8.0.0"
    elif  version_LLVM == "7_0":
        SVN_PATH="tags/RELEASE_701/final"
        GIT_TAG="llvmorg-7.0.1"
    elif  version_LLVM == "6_0":
        SVN_PATH="tags/RELEASE_601/final"
        GIT_TAG="llvmorg-6.0.1"
    elif  version_LLVM == "5_0":
        SVN_PATH="tags/RELEASE_502/final"
        GIT_TAG="llvmorg-5.0.2"
    elif  version_LLVM == "4_0":
        SVN_PATH="tags/RELEASE_401/final"
        GIT_TAG="llvmorg-4.0.1"
    elif  version_LLVM == "3_9":
        SVN_PATH="tags/RELEASE_390/final"
        GIT_TAG="llvmorg-3.9.0"
    elif  version_LLVM == "3_8":
        SVN_PATH="tags/RELEASE_381/final"
        GIT_TAG="llvmorg-3.8.1"
    elif  version_LLVM == "3_7":
        SVN_PATH="tags/RELEASE_370/final"
        GIT_TAG="llvmorg-3.7.0"
    elif  version_LLVM == "3_6":
        SVN_PATH="tags/RELEASE_362/final"
        GIT_TAG="llvmorg-3.6.2"
    elif  version_LLVM == "3_5":
        SVN_PATH="tags/RELEASE_351/final"
        GIT_TAG="llvmorg-3.5.1"
    elif  version_LLVM == "3_4":
        SVN_PATH="tags/RELEASE_34/dot2-final"
        GIT_TAG="llvmorg-3.4.2"
    elif  version_LLVM == "3_3":
        SVN_PATH="tags/RELEASE_33/final"
        GIT_TAG="llvmorg-3.3.0"
    elif  version_LLVM == "3_2":
        SVN_PATH="tags/RELEASE_32/final"
        GIT_TAG="llvmorg-3.2.0"
    else:
        error("Unsupported llvm version: " + version_LLVM, 1)

    if use_git:
        try_do_LLVM("clone "+component+" from "+GIT_REPO_BASE+" to "+target_dir+" ",
                    "git clone "+GIT_REPO_BASE+" "+target_dir,
                    from_validation)
        if GIT_TAG != "master":
            os.chdir(target_dir)
            try_do_LLVM("switch to "+GIT_TAG+" tag ",
                        "git checkout -b "+GIT_TAG+" "+GIT_TAG, from_validation)
            os.chdir("..")
    else:
        try_do_LLVM("load "+component+" from "+SVN_REPO+SVN_PATH+" ",
                    "svn co --non-interactive "+revision+" "+SVN_REPO+SVN_PATH+" "+target_dir,
                    from_validation)

# ISPC uses LLVM dumps for debug output, so build correctly it requires these functions to be
# present in LLVM libraries. In LLVM 5.0 they are not there by default and require explicit enabling.
# In later version this functionality is triggered by enabling assertions.
def get_llvm_enable_dump_switch(version_LLVM):
    if version_LLVM in ["3_2", "3_3", "3_4", "3_5", "3_6", "3_7", "3_8", "3_9", "4_0"]:
        return ""
    elif version_LLVM == "5_0":
        return " -DCMAKE_C_FLAGS=-DLLVM_ENABLE_DUMP -DCMAKE_CXX_FLAGS=-DLLVM_ENABLE_DUMP "
    else:
        return " -DLLVM_ENABLE_DUMP=ON "

def build_LLVM(version_LLVM, revision, folder, tarball, debug, selfbuild, extra, from_validation, force, make, gcc_toolchain_path, use_git):
    print_debug("Building LLVM. Version: " + version_LLVM + ". ", from_validation, alloy_build)
    if revision != "":
        print_debug("Revision: " + revision + ".\n", from_validation, alloy_build)
    else:
        print_debug("\n", from_validation, alloy_build)
    # Here we understand what and where do we want to build
    current_path = os.getcwd()
    llvm_home = os.environ["LLVM_HOME"]
    
    make_sure_dir_exists(llvm_home)

    FOLDER_NAME=version_LLVM
    version_LLVM = re.sub('\.', '_', version_LLVM)
    
    os.chdir(llvm_home)
    if revision != "":
        FOLDER_NAME = FOLDER_NAME + "_" + revision
        revision = "-" + revision
    if folder == "":
        folder = FOLDER_NAME
    if debug == True:
        folder = folder + "dbg"
    LLVM_SRC="llvm-" + folder
    LLVM_BUILD="build-" + folder
    LLVM_BIN="bin-" + folder
    if os.path.exists(LLVM_BIN + os.sep + "bin") and not force:
        error("you have folder " + LLVM_BIN + ".\nIf you want to rebuild use --force", 1)
    LLVM_BUILD_selfbuild = LLVM_BUILD + "_temp"
    LLVM_BIN_selfbuild = LLVM_BIN + "_temp"
    common.remove_if_exists(LLVM_SRC)
    common.remove_if_exists(LLVM_BUILD)
    common.remove_if_exists(LLVM_BIN)

    # Starting with MacOS 10.9 Maverics, we depend on Xcode being installed, as it contains C and C++ library headers.
    # sysroot trick below helps finding C headers. For C++ we just check out libc++ sources.
    # Starting macOS 10.12 Sierra we rely on "Command Line Tools for Xcode" to be installed. They are required anyway,
    # and bring C headers to the system. You can install it by running "xcode-select --install".
    # Note that on Sierra there's an issue with using C headers from High Sierra SDK, which instantiates as compile error:
    #     error: 'utimensat' is only available on macOS 10.13 or newer
    # This is due to using SDK targeting OS, which is newer than current one.
    mac_system_root = ""
    if current_OS == "MacOS" \
        and int(current_OS_version.split(".")[0]) >= 13 \
        and int(current_OS_version.split(".")[0]) < 16:
        search_path = string.split(os.environ["PATH"], os.pathsep)
        found_xcrun = False
        for path in search_path:
            if os.path.exists(os.path.join(path, "xcrun")):
                found_xcrun = True
        if found_xcrun:
            mac_system_root = "`xcrun --show-sdk-path`"
        else:
            error("Can't find XCode (xcrun tool) - it's required on MacOS 10.9 and newer", 1)

    if selfbuild:
        common.remove_if_exists(LLVM_BUILD_selfbuild)
        common.remove_if_exists(LLVM_BIN_selfbuild)
    print_debug("Using folders: " + LLVM_SRC + " " + LLVM_BUILD + " " + LLVM_BIN + " in " + 
        llvm_home + "\n", from_validation, alloy_build)
    # load llvm
    llvm_enable_projects = ""
    if tarball == "":
        checkout_LLVM("llvm", options.use_git, version_LLVM, revision, LLVM_SRC, from_validation)
        if not options.use_git:
            os.chdir(LLVM_SRC + "/tools")
            checkout_LLVM("clang", options.use_git, version_LLVM, revision, "clang", from_validation)
            os.chdir("..")
        else:
            llvm_enable_projects = "  -DLLVM_ENABLE_PROJECTS=\"clang"
        if current_OS == "MacOS" and int(current_OS_version.split(".")[0]) >= 13:
            # Starting with MacOS 10.9 Maverics, the system doesn't contain headers for standard C++ library and
            # the default library is libc++, bit libstdc++. The headers are part of XCode now. But we are checking out
            # headers as part of LLVM source tree, so they will be installed in clang location and clang will be able
            # to find them. Though they may not match to the library installed in the system, but seems that this should
            # not happen.
            # Note, that we can also build a libc++ library, but it must be on system default location or should be passed
            # to the linker explicitly (either through command line or environment variables). So we are not doing it
            # currently to make the build process easier.
            if not options.use_git:
                os.chdir("projects")
                checkout_LLVM("libcxx", options.use_git, version_LLVM, revision, "libcxx", from_validation)
                os.chdir("..")
            else:
                llvm_enable_projects +=";libcxx"
        if extra == True:
            if not options.use_git:
                os.chdir("tools/clang/tools")
                checkout_LLVM("clang-tools-extra", options.use_git, version_LLVM, revision, "extra", from_validation)
                os.chdir("../../../projects")
                checkout_LLVM("compiler-rt", options.use_git, version_LLVM, revision, "compiler-rt", from_validation)
                os.chdir("..")
            else:
                llvm_enable_projects +=";compiler-rt;clang-tools-extra"
    else:
        tar = tarball.split(" ")
        os.makedirs(LLVM_SRC) 
        os.chdir(LLVM_SRC) 
        try_do_LLVM("untar LLVM from " + tar[0] + " ",
                    "tar -xvzf " + tar[0] + " --strip-components 1", from_validation)
        os.chdir("./tools") 
        os.makedirs("clang") 
        os.chdir("./clang") 
        try_do_LLVM("untar clang from " + tar[1] + " ",
                    "tar -xvzf " + tar[1] + " --strip-components 1", from_validation)
        os.chdir("../../")
    # paching llvm
    if options.use_git:
        llvm_enable_projects += "\""
        os.chdir(LLVM_SRC + "/llvm")
    patches = glob.glob(os.environ["ISPC_HOME"] + os.sep + "llvm_patches" + os.sep + "*.*")
    for patch in patches:
        if version_LLVM in os.path.basename(patch):
            if current_OS != "Windows":
                try_do_LLVM("patch LLVM with patch " + patch + " ", "patch -p0 < " + patch, from_validation)
            else:
                try_do_LLVM("patch LLVM with patch " + patch + " ", "C:\\gnuwin32\\bin\\patch.exe -p0 < " + patch, from_validation)
    if options.use_git:
        os.chdir("../")
    os.chdir("../")
    # configuring llvm, build first part of selfbuild
    os.makedirs(LLVM_BUILD)
    os.makedirs(LLVM_BIN)
    selfbuild_compiler = ""
    LLVM_configure_capable = ["3_2", "3_3", "3_4", "3_5", "3_6", "3_7"]
    cmakelists_path = LLVM_SRC
    if options.use_git:
        cmakelists_path += "/llvm"
    if selfbuild:
        print_debug("Making selfbuild and use folders " + LLVM_BUILD_selfbuild + " and " +
            LLVM_BIN_selfbuild + "\n", from_validation, alloy_build)
        os.makedirs(LLVM_BUILD_selfbuild)
        os.makedirs(LLVM_BIN_selfbuild)
        os.chdir(LLVM_BUILD_selfbuild)
        if  version_LLVM not in LLVM_configure_capable:
            try_do_LLVM("configure release version for selfbuild ",
                    "cmake -G " + "\"" + generator + "\"" + " -DCMAKE_EXPORT_COMPILE_COMMANDS=ON" +
                    "  -DCMAKE_INSTALL_PREFIX=" + llvm_home + "/" + LLVM_BIN_selfbuild +
                    "  -DCMAKE_BUILD_TYPE=Release" +
                    llvm_enable_projects +
                    get_llvm_enable_dump_switch(version_LLVM) +
                    "  -DLLVM_ENABLE_ASSERTIONS=ON" +
                    "  -DLLVM_INSTALL_UTILS=ON" +
                    (("  -DGCC_INSTALL_PREFIX=" + gcc_toolchain_path) if gcc_toolchain_path != "" else "") +
                    (("  -DCMAKE_C_COMPILER=" + gcc_toolchain_path+"/bin/gcc") if gcc_toolchain_path != "" else "") +
                    (("  -DCMAKE_CXX_COMPILER=" + gcc_toolchain_path+"/bin/g++") if gcc_toolchain_path != "" else "") +
                    (("  -DDEFAULT_SYSROOT=" + mac_system_root) if mac_system_root != "" else "") +
<<<<<<< HEAD
                    "  -DLLVM_TARGETS_TO_BUILD=ARM\;NVPTX\;X86" +
                    " ../" + LLVM_SRC,
=======
                    "  -DLLVM_TARGETS_TO_BUILD=NVPTX\;X86" +
                    " ../" + cmakelists_path,
>>>>>>> f6fcdae6
                    from_validation)
            selfbuild_compiler = ("  -DCMAKE_C_COMPILER=" +llvm_home+ "/" + LLVM_BIN_selfbuild + "/bin/clang " +
                                  "  -DCMAKE_CXX_COMPILER="+llvm_home+ "/" + LLVM_BIN_selfbuild + "/bin/clang++ ")
        else:
            try_do_LLVM("configure release version for selfbuild ",
                        "../" + LLVM_SRC + "/configure --prefix=" + llvm_home + "/" +
                        LLVM_BIN_selfbuild + " --enable-optimized" +
                        " --enable-targets=arm,armeb,thumb,thumbeb,x86,x86_64,nvptx" +
                        ((" --with-gcc-toolchain=" + gcc_toolchain_path) if gcc_toolchain_path != "" else "") +
                        ((" --with-default-sysroot=" + mac_system_root) if mac_system_root != "" else ""),
                        from_validation)
            selfbuild_compiler = ("CC=" +llvm_home+ "/" + LLVM_BIN_selfbuild + "/bin/clang " +
                                  "CXX="+llvm_home+ "/" + LLVM_BIN_selfbuild + "/bin/clang++ ")
        try_do_LLVM("build release version for selfbuild ",
                    make, from_validation)
        try_do_LLVM("install release version for selfbuild ",
                    "make install",
                    from_validation)
        os.chdir("../")

        print_debug("Now we have compiler for selfbuild: " + selfbuild_compiler + "\n", from_validation, alloy_build)
    os.chdir(LLVM_BUILD)
    if debug == False:
        if current_OS != "Windows":
            if  version_LLVM not in LLVM_configure_capable:
                try_do_LLVM("configure release version ",
                        "cmake -G " + "\"" + generator + "\"" + " -DCMAKE_EXPORT_COMPILE_COMMANDS=ON" +
                        selfbuild_compiler +
                        "  -DCMAKE_INSTALL_PREFIX=" + llvm_home + "/" + LLVM_BIN +
                        "  -DCMAKE_BUILD_TYPE=Release" +
                        llvm_enable_projects +
                        get_llvm_enable_dump_switch(version_LLVM) +
                        "  -DLLVM_ENABLE_ASSERTIONS=ON" +
                        "  -DLLVM_INSTALL_UTILS=ON" +
                        (("  -DGCC_INSTALL_PREFIX=" + gcc_toolchain_path) if gcc_toolchain_path != "" else "") +
                        (("  -DCMAKE_C_COMPILER=" + gcc_toolchain_path+"/bin/gcc") if gcc_toolchain_path != "" and selfbuild_compiler == "" else "") +
                        (("  -DCMAKE_CXX_COMPILER=" + gcc_toolchain_path+"/bin/g++") if gcc_toolchain_path != "" and selfbuild_compiler == "" else "") +
                        (("  -DDEFAULT_SYSROOT=" + mac_system_root) if mac_system_root != "" else "") +
<<<<<<< HEAD
                        "  -DLLVM_TARGETS_TO_BUILD=ARM\;NVPTX\;X86" +
                        " ../" + LLVM_SRC,
=======
                        "  -DLLVM_TARGETS_TO_BUILD=NVPTX\;X86" +
                        " ../" + cmakelists_path,
>>>>>>> f6fcdae6
                        from_validation)
            else:
                try_do_LLVM("configure release version ",
                        selfbuild_compiler + "../" + LLVM_SRC + "/configure --prefix=" + llvm_home + "/" +
                        LLVM_BIN + " --enable-optimized" +
                        " --enable-targets=arm,armeb,thumb,thumbeb,x86,x86_64,nvptx" +
                        ((" --with-gcc-toolchain=" + gcc_toolchain_path) if gcc_toolchain_path != "" else "") +
                        ((" --with-default-sysroot=" + mac_system_root) if mac_system_root != "" else ""),
                        from_validation)
        else:
            try_do_LLVM("configure release version ",
                    'cmake -G ' + '\"' + generator + '\"' + ' -DCMAKE_INSTALL_PREFIX="..\\'+ LLVM_BIN + '" ' +
                    '  -DCMAKE_BUILD_TYPE=Release' +
                    llvm_enable_projects +
                    get_llvm_enable_dump_switch(version_LLVM) +
                    '  -DLLVM_ENABLE_ASSERTIONS=ON' +
                    '  -DLLVM_INSTALL_UTILS=ON' +
<<<<<<< HEAD
                    '  -DLLVM_TARGETS_TO_BUILD=ARM\;X86' +
                    '  -DLLVM_LIT_TOOLS_DIR="C:\\gnuwin32\\bin" ..\\' + LLVM_SRC,
=======
                    '  -DLLVM_TARGETS_TO_BUILD=X86' +
                    '  -DLLVM_LIT_TOOLS_DIR="C:\\gnuwin32\\bin" ..\\' + cmakelists_path,
>>>>>>> f6fcdae6
                    from_validation)
    else:
        if  version_LLVM not in LLVM_configure_capable:
            try_do_LLVM("configure debug version ",
                    "cmake -G " + "\"" + generator + "\"" + " -DCMAKE_EXPORT_COMPILE_COMMANDS=ON" +
                    selfbuild_compiler +
                    "  -DCMAKE_INSTALL_PREFIX=" + llvm_home + "/" + LLVM_BIN +
                    "  -DCMAKE_BUILD_TYPE=Debug" +
                    llvm_enable_projects +
                    get_llvm_enable_dump_switch(version_LLVM) +
                    "  -DLLVM_ENABLE_ASSERTIONS=ON" +
                    "  -DLLVM_INSTALL_UTILS=ON" +
                    (("  -DGCC_INSTALL_PREFIX=" + gcc_toolchain_path) if gcc_toolchain_path != "" else "") +
                    (("  -DCMAKE_C_COMPILER=" + gcc_toolchain_path+"/bin/gcc") if gcc_toolchain_path != "" and selfbuild_compiler == "" else "") +
                    (("  -DCMAKE_CXX_COMPILER=" + gcc_toolchain_path+"/bin/g++") if gcc_toolchain_path != "" and selfbuild_compiler == "" else "") +
                    (("  -DDEFAULT_SYSROOT=" + mac_system_root) if mac_system_root != "" else "") +
<<<<<<< HEAD
                    "  -DLLVM_TARGETS_TO_BUILD=ARM\;NVPTX\;X86" +
                    " ../" + LLVM_SRC,
=======
                    "  -DLLVM_TARGETS_TO_BUILD=NVPTX\;X86" +
                    " ../" + cmakelists_path,
>>>>>>> f6fcdae6
                    from_validation)
        else:
            try_do_LLVM("configure debug version ",
                        selfbuild_compiler + "../" + LLVM_SRC + "/configure --prefix=" + llvm_home + "/" + LLVM_BIN +
                        " --enable-debug-runtime --enable-debug-symbols --enable-keep-symbols" +
                        " --enable-targets=arm,armeb,thumb,thumbeb,x86,x86_64,nvptx" +
                        ((" --with-gcc-toolchain=" + gcc_toolchain_path) if gcc_toolchain_path != "" else "") +
                        ((" --with-default-sysroot=" + mac_system_root) if mac_system_root != "" else ""),
                        from_validation)
    # building llvm
    if current_OS != "Windows":
        try_do_LLVM("build LLVM ", make, from_validation)
        try_do_LLVM("install LLVM ", "make install", from_validation)
    else:
        try_do_LLVM("build LLVM and than install LLVM ", "msbuild INSTALL.vcxproj /V:m /p:Platform=Win32 /p:Configuration=Release /t:rebuild", from_validation)
    os.chdir(current_path) 


def unsupported_llvm_targets(LLVM_VERSION):
    prohibited_list = {"3.2":["avx512knl-i32x16", "avx512skx-i32x16", "avx512skx-i32x8"],
                       "3.3":["avx512knl-i32x16", "avx512skx-i32x16", "avx512skx-i32x8"],
                       "3.4":["avx512knl-i32x16", "avx512skx-i32x16", "avx512skx-i32x8"],
                       "3.5":["avx512knl-i32x16", "avx512skx-i32x16", "avx512skx-i32x8"],
                       "3.6":["avx512knl-i32x16", "avx512skx-i32x16", "avx512skx-i32x8"],
                       "3.7":["avx512skx-i32x16", "avx512skx-i32x8"],
                       "3.8":["avx512skx-i32x8"],
                       "3.9":["avx512skx-i32x8"],
                       "4.0":["avx512skx-i32x8"],
                       "5.0":["avx512skx-i32x8"],
                       "6.0":["avx512skx-i32x8"],
                       "7.0":["avx512skx-i32x8"]}
    if LLVM_VERSION in prohibited_list:
        return prohibited_list[LLVM_VERSION]
    return []


# Split targets into categories: native, generic, knc, sde.
# native - native targets run natively on current hardware.
# generic - hardware agnostic generic target.
# knc - knc target. This one is special, as it requires additional steps to run.
# sde - native target, which need to be emulated on current hardware.
def check_targets():
    result = []
    result_generic = []
    result_knc = []
    result_sde = []
    # check what native targets do we have
    if current_OS != "Windows":
        if options.ispc_build_compiler == "clang":
            cisa_compiler = "clang"
        elif options.ispc_build_compiler == "gcc":
            cisa_compiler = "g++"

        try_do_LLVM("build check_ISA", cisa_compiler + " check_isa.cpp -o check_isa.exe", True)
    else:
        try_do_LLVM("build check_ISA", "cl check_isa.cpp", True)

    # Dictionary mapping hardware architecture to its targets.
    # The value in the dictionary is:
    # [
    #   list of targets corresponding to this architecture,
    #   list of other architecture executable on this hardware,
    #   flag for sde to emulate this platform,
    #   flag is this is supported on current platform
    # ]
    target_dict = OrderedDict([
      ("SSE2",   [["sse2-i32x4",  "sse2-i32x8"],
                 ["SSE2"], "-p4", False]),
      ("SSE4",   [["sse4-i32x4",  "sse4-i32x8",   "sse4-i16x8", "sse4-i8x16"],
                 ["SSE2", "SSE4"], "-wsm", False]),
      ("AVX",    [["avx1-i32x4",  "avx1-i32x8",  "avx1-i32x16",  "avx1-i64x4"],
                 ["SSE2", "SSE4", "AVX"], "-snb", False]),
      ("AVX1.1", [["avx1.1-i32x8","avx1.1-i32x16","avx1.1-i64x4"],
                 ["SSE2", "SSE4", "AVX", "AVX1.1"], "-ivb", False]),
      ("AVX2",   [["avx2-i32x8",  "avx2-i32x16",  "avx2-i64x4"],
                 ["SSE2", "SSE4", "AVX", "AVX1.1", "AVX2"], "-hsw", False]),
      ("KNL",    [["avx512knl-i32x16"],
                 ["SSE2", "SSE4", "AVX", "AVX1.1", "AVX2", "KNL"], "-knl", False]),
      ("SKX",    [["avx512skx-i32x16", "avx512skx-i32x8"],
                 ["SSE2", "SSE4", "AVX", "AVX1.1", "AVX2", "SKX"], "-skx", False])
    ])

    hw_arch = take_lines("check_isa.exe", "first").split()[1]

    if not (hw_arch in target_dict):
        error("Architecture " + hw_arch + " was not recognized", 1)

    # Mark all compatible architecutres in the dictionary.
    for compatible_arch in target_dict[hw_arch][1]:
        target_dict[compatible_arch][3] = True

    # Now initialize result and result_sde.
    for key in target_dict:
        item = target_dict[key]
        targets = item[0]
        if item[3]:
            # Supported natively
            result = result + targets
        else:
            # Supported through SDE
            for target in targets:
                result_sde = result_sde + [[item[2], target]]

    # generate targets for KNC
    if  current_OS == "Linux":
        result_knc = ["knc-generic"]

    if current_OS != "Windows":
        result_generic = ["generic-4", "generic-16", "generic-8", "generic-1", "generic-32", "generic-64"]

    # now check what targets we have with the help of SDE
    sde_exists = get_sde()
    if sde_exists == "":
        error("you haven't got sde neither in SDE_HOME nor in your PATH.\n" + 
            "To test all platforms please set SDE_HOME to path containing SDE.\n" +
            "Please refer to http://www.intel.com/software/sde for SDE download information.", 2)

    return [result, result_generic, result_sde, result_knc]

def build_ispc(version_LLVM, make):
    current_path = os.getcwd()
    ispc_home = os.environ["ISPC_HOME"]
    os.chdir(ispc_home)

    make_ispc = "make " + options.ispc_build_compiler + " -j" + options.speed
    ISPC_BUILD="build-" + version_LLVM
    ISPC_BIN="bin-" + version_LLVM
    if not os.path.exists(ISPC_BUILD):
        os.makedirs(ISPC_BUILD)
    if not os.path.exists(ISPC_BUILD):
        os.makedirs(ISPC_BIN)
    os.chdir(ISPC_BUILD)

    if current_OS != "Windows":
        p_temp = os.getenv("PATH")
        os.environ["PATH"] = os.environ["LLVM_HOME"] + "/bin-" + version_LLVM + "/bin:" + os.environ["PATH"]

        folder = os.environ["LLVM_HOME"]  + os.sep + "llvm-"
        if options.folder == "":
            folder += version_LLVM
        if options.debug == True:
            folder +=  "dbg"

        llvm_rev = ""
        # determine LLVM revision
        p = subprocess.Popen("svn info " + folder, shell=True, \
               stdout=subprocess.PIPE, stderr=subprocess.PIPE)
        (info_llvm, err) = p.communicate()
        info_llvm = re.split('\n', info_llvm)
        for i in info_llvm:
            if len(i) > 0 and i.startswith("Last Changed Rev: "):
                llvm_rev = str(i[len("Last Changed Rev: "):])

        if llvm_rev != "":
            common.ex_state.switch_revision(llvm_rev)
            print_debug("\nBuilding ISPC with LLVM %s (%s):\n" \
                                              % (version_LLVM, llvm_rev), False, stability_log)
        else:
            print_debug("Unable to retrieve LLVM revision\n", False, stability_log)
            raise

        try_do_LLVM("recognize LLVM revision", "svn info " + folder, True)
        try_do_LLVM("configure ispc build", 'cmake -DCMAKE_INSTALL_PREFIX="..\\'+ ISPC_BIN + '" ' +
                    '  -DCMAKE_BUILD_TYPE=Release' +
                        ispc_home, True)
        try_do_LLVM("build ISPC with LLVM version " + version_LLVM + " ", make_ispc, True)
        try_do_LLVM("install ISPC ", "make install", True)
        copyfile(os.path.join(ispc_home, ISPC_BIN, "bin", "ispc"), os.path.join(ispc_home, + "ispc"))
        os.environ["PATH"] = p_temp
    else:
        try_do_LLVM("configure ispc build", 'cmake -G ' + '\"' + generator + '\"' + ' -DCMAKE_INSTALL_PREFIX="..\\'+ ISPC_BIN + '" ' +
                    '  -DCMAKE_BUILD_TYPE=Release ' +
                        ispc_home, True)
        try_do_LLVM("clean ISPC for building", "msbuild ispc.vcxproj /t:clean", True)
        try_do_LLVM("build ISPC with LLVM version " + version_LLVM + " ", "msbuild ispc.vcxproj /V:m /p:Platform=Win32 /p:Configuration=Release /t:rebuild", True)
        try_do_LLVM("install ISPC  ", "msbuild INSTALL.vcxproj /p:Platform=Win32 /p:Configuration=Release", True)
        copyfile(os.path.join(ispc_home, ISPC_BIN, "bin", "ispc.exe"), os.path.join(ispc_home, + "ispc.exe"))

    os.chdir(current_path)

def execute_stability(stability, R, print_version):
    stability1 = copy.deepcopy(stability)

    b_temp = run_tests.run_tests(stability1, [], print_version)
    temp = b_temp[0]
    time = b_temp[1]
    for j in range(0,4):
        R[j][0] = R[j][0] + temp[j] # new_runfails, new_compfails, new_passes_runfails, new_passes_compfails
        for i in range(0,len(temp[j])):
            R[j][1].append(temp[4])
    number_of_fails = temp[5]
    number_of_new_fails = len(temp[0]) + len(temp[1])
    number_of_passes = len(temp[2]) + len(temp[3])
    if number_of_fails == 0:
        str_fails = ". No fails"
    else:
        str_fails = ". Fails: " + str(number_of_fails)
    if number_of_new_fails == 0:
        str_new_fails = ", No new fails"
    else:
        str_new_fails = ", New fails: " + str(number_of_new_fails)
    if number_of_passes == 0:
        str_new_passes = "."
    else:
        str_new_passes = ", " + str(number_of_passes) + " new passes."
    if stability.time:
        str_time = " " + time + "\n"
    else:
        str_time = "\n"
    print_debug(temp[4][1:-3] + stability1.ispc_flags + str_fails + str_new_fails + str_new_passes + str_time, False, stability_log)


'''
R       = [[new_runfails,        [new_line, new_line...]],
           [new_compfails,       [new_line, new_line...]],
           [new_passes_runfails, [new_line, new_line...]],
           [new_passes_runfails, [new_line, new_line...]]]
'''
def output_test_results(R):
    ttt = ["NEW RUNFAILS: ", "NEW COMPFAILS: ", "NEW PASSES RUNFAILS: ", "NEW PASSES COMPFAILS: "]
    for j in range(0, 4):
        if len(R[j][0]) == 0:
            print_debug("NO " + ttt[j][:-2] + "\n", False, stability_log)
        else:
            print_debug(ttt[j] + str(len(R[j][0])) + "\n", False, stability_log)
            to_print = {}
            for (fail_name, opt_str) in zip(R[j][0], R[j][1]):
                if fail_name not in to_print:
                    to_print[fail_name] = []
                to_print[fail_name].append(opt_str)

            # sort
            for key in to_print.keys():
                to_print[key] = sorted(to_print[key])

            # print out
            for fail_name in sorted(to_print.keys()):
                print_debug("\t" + fail_name + "\n", True, stability_log)
                for opt_str in to_print[fail_name]:
                    print_debug("\t\t\t" + opt_str, True, stability_log)

def concatenate_test_results(R1, R2):
    R = [[[],[]],[[],[]],[[],[]],[[],[]]]
    for j in range(0, 4):
        R[j][0] = R1[j][0] + R2[j][0]
        R[j][1] = R1[j][1] + R2[j][1]
    return R

def validation_run(only, only_targets, reference_branch, number, notify, update, speed_number, make, perf_llvm, time):
    os.chdir(os.environ["ISPC_HOME"])
    if current_OS != "Windows":
        os.environ["PATH"] = os.environ["ISPC_HOME"] + ":" + os.environ["PATH"]
    if options.notify != "":
        common.remove_if_exists(os.environ["ISPC_HOME"] + os.sep + "notify_log.log")
        msg = MIMEMultipart()
    print_debug("Command: " + ' '.join(sys.argv) + "\n", False, "")
    print_debug("Folder: " + os.environ["ISPC_HOME"] + "\n", False, "")
    date = datetime.datetime.now()
    print_debug("Date: " + date.strftime('%H:%M %d/%m/%Y') + "\n", False, "")
    newest_LLVM="3.6"
    msg_additional_info = ""
# *** *** ***
# Stability validation run
# *** *** ***
    if ((("stability" in only) == True) or ("performance" in only) == False):
        print_debug("\n\nStability validation run\n\n", False, "")
        stability = common.EmptyClass()
# stability constant options
        stability.save_bin = False
        stability.random = False
        stability.ispc_flags = ""
        stability.compiler_exe = None
        stability.num_jobs = speed_number
        stability.verbose = False
        stability.time = time
        stability.non_interactive = True
        stability.update = update
        stability.include_file = None
        stability.silent = True
        stability.in_file = "." + os.sep + f_date + os.sep + "run_tests_log.log"
        stability.verify = False
# stability varying options
        stability.target = ""
        stability.arch = ""
        stability.no_opt = False
        stability.wrapexe = ""
# prepare parameters of run
        [targets_t, targets_generic_t, sde_targets_t, targets_knc_t] = check_targets()
        rebuild = True
        opts = []
        archs = []
        LLVM = []
        targets = []
        sde_targets = []
        dbg_begin = 0
        dbg_total = 1

# parsing option only, update parameters of run
        if "-O2" in only:
            opts.append(False)
        if "-O0" in only:
            opts.append(True)
        if "debug" in only:
            if not ("nodebug" in only):
                dbg_begin = 1
            dbg_total = 2
        if "x86" in only and not ("x86-64" in only):
            archs.append("x86")
        if "x86-64" in only:
            archs.append("x86-64")
        if "native" in only:
            sde_targets_t = []
        for i in ["3.2", "3.3", "3.4", "3.5", "3.6", "3.7", "3.8", "3.9", "4.0", "5.0", "6.0", "7.0", "8.0", "trunk"]:
            if i in only:
                LLVM.append(i)
        if "current" in only:
            LLVM = [" "]
            rebuild = False
        else:
            common.check_tools(1)

        if only_targets != "":
            only_targets += " "
            only_targets_t = only_targets.split(" ")
            if "generic" in only_targets_t:
                only_targets_t.append("generic-4")
                only_targets_t.append("generic-16")
            while "generic" in only_targets_t:
                only_targets_t.remove("generic")
            
            for i in only_targets_t:
                if i == "":
                    continue
                err = True
                for j in range(0,len(targets_t)):
                    if i in targets_t[j]:
                        targets.append(targets_t[j])
                        err = False
                for j in range(0,len(targets_generic_t)):
                    if i in targets_generic_t[j]:
                        targets.append(targets_generic_t[j])
                        err = False
                for j in range(0,len(sde_targets_t)):
                    if i in sde_targets_t[j][1]:
                        sde_targets.append(sde_targets_t[j])
                        err = False
                for j in range(0,len(targets_knc_t)):
                    if i in targets_knc_t[j]:
                        targets.append(targets_knc_t[j])
                        err = False
                if err == True:
                    error("You haven't sde for target " + i, 1)
        else:
            targets = targets_t + targets_generic_t[:-4]
            sde_targets = sde_targets_t

        if "build" in only:
            targets = []
            sde_targets = []
            only = only + " stability "
# finish parameters of run, prepare LLVM
        if len(opts) == 0:
            opts = [False]
        if len(archs) == 0:
            archs = ["x86", "x86-64"]
        if len(LLVM) == 0:
            LLVM = [newest_LLVM, "trunk"]
        gen_archs = ["x86-64"]
        need_LLVM = check_LLVM(LLVM)
        for i in range(0,len(need_LLVM)):
            build_LLVM(need_LLVM[i], "", "", "", False, False, False, True, False, make, options.gcc_toolchain_path, False)
# begin validation run for stabitily
        common.remove_if_exists(stability.in_file)
        R = [[[],[]],[[],[]],[[],[]],[[],[]]]
        print_debug("\n" + common.get_host_name() + "\n", False, stability_log)
        print_debug("\n_________________________STABILITY REPORT_________________________\n", False, stability_log)
        ispc_flags_tmp = stability.ispc_flags
        for i in range(0,len(LLVM)):
            R_tmp = [[[],[]],[[],[]],[[],[]],[[],[]]]
            print_version = 2
            if rebuild:
                build_ispc(LLVM[i], make)
            for j in range(0,len(targets)):
                stability.target = targets[j]
                # the target might be not supported by the chosen llvm version
                if (stability.target in unsupported_llvm_targets(LLVM[i])):
                    print_debug("Warning: target " + stability.target + " is not supported in LLVM " + LLVM[i] + "\n", False, stability_log)
                    continue

                # *always* specify default values for global variables on each loop iteration
                stability.wrapexe = ""
                stability.compiler_exe = None
                # choosing right compiler for a given target
                # sometimes clang++ is not avaluable. if --ispc-build-compiler = gcc we will pass in g++ compiler
                if options.ispc_build_compiler == "gcc":
                    stability.compiler_exe = "g++"
                # but 'knc/knl' generic target is supported only by icpc, so set explicitly
                if ("knc-generic" in stability.target):
                    stability.compiler_exe = "icpc"
                # now set archs for targets
                if ("generic" in stability.target):
                    arch = gen_archs
                else:
                    arch = archs
                for i1 in range(0,len(arch)):
                    for i2 in range(0,len(opts)):
                        for i3 in range(dbg_begin,dbg_total):
                            stability.arch = arch[i1]
                            stability.no_opt = opts[i2]
                            stability.ispc_flags = ispc_flags_tmp
                            if (i3 != 0):
                                stability.ispc_flags += " -g"
                            try:
                                execute_stability(stability, R_tmp, print_version)
                            except:
                                print_debug("ERROR: Exception in execute_stability - maybe some test subprocess terminated before it should have\n", False, stability_log)
                            print_version = 0
            for j in range(0,len(sde_targets)):
                stability.target = sde_targets[j][1]
                # the target might be not supported by the chosen llvm version
                if (stability.target in unsupported_llvm_targets(LLVM[i])):
                    print_debug("Warning: target " + stability.target + " is not supported in LLVM " + LLVM[i] + "\n", False, stability_log)
                    continue
                # *always* specify default values for global variables on each loop iteration
                stability.wrapexe = ""
                stability.compiler_exe = None
                # choosing right compiler for a given target
                # sometimes clang++ is not avaluable. if --ispc-build-compiler = gcc we will pass in g++ compiler
                if options.ispc_build_compiler == "gcc":
                    stability.compiler_exe = "g++"
                if ("knc-generic" in stability.target):
                    stability.compiler_exe = "icpc"
                stability.wrapexe = get_sde() + " " + sde_targets[j][0] + " -- "
                if ("generic" in stability.target):
                    arch = gen_archs
                else:
                    arch = archs
                for i1 in range(0,len(arch)):
                    for i2 in range(0,len(opts)):
                        for i3 in range(dbg_begin,dbg_total):
                            stability.arch = arch[i1]
                            stability.no_opt = opts[i2]
                            stability.ispc_flags = ispc_flags_tmp
                            if (i3 != 0):
                                stability.ispc_flags += " -g"
                            execute_stability(stability, R_tmp, print_version)
                            print_version = 0
            # Output testing results separate for each tested LLVM version
            R = concatenate_test_results(R, R_tmp)
            output_test_results(R_tmp)
            print_debug("\n", False, stability_log)

        print_debug("\n----------------------------------------\nTOTAL:\n", False, stability_log)
        output_test_results(R)
        print_debug("__________________Watch stability.log for details_________________\n", False, stability_log)
        if options.notify != "":
            # e-mail header for performance test:
            msg_additional_info += "New runfails(%d) New compfails(%d) New passes runfails(%d) New passes compfails(%d)" \
                                                                      % (len(R[0][0]), len(R[1][0]), len(R[2][0]), len(R[3][0]))
            attach_mail_file(msg, stability.in_file, "run_tests_log.log", 100)
            attach_mail_file(msg, stability_log, "stability.log")

# *** *** ***
# Performance validation run
# *** *** ***
    if ((("performance" in only) == True) or ("stability" in only) == False):
        print_debug("\n\nPerformance validation run\n\n", False, "")
        common.check_tools(1)
        performance = common.EmptyClass()
# performance constant options
        performance.number = number
        performance.config = "." + os.sep + "perf.ini"
        performance.path = "." + os.sep
        performance.silent = True
        performance.output = ""
        performance.compiler = ""
        performance.ref = "ispc_ref"
        if current_OS == "Windows":
            performance.ref = "ispc_ref.exe"
        performance.perf_target = ""
        performance.in_file = "." + os.sep + f_date + os.sep + "performance.log"
# prepare newest LLVM
        need_LLVM = check_LLVM([newest_LLVM])
        if len(need_LLVM) != 0:
            build_LLVM(need_LLVM[0], "", "", "", False, False, False, True, False, make, options.gcc_toolchain_path, options.use_git)
        if perf_llvm == False:
            # prepare reference point. build both test and reference compilers
            try_do_LLVM("apply git", "git branch", True)
            temp4 = take_lines("git branch", "all")
            for line in temp4:
                if "*" in line:
                    current_branch = line[2:-1]
            stashing = True
            sys.stdout.write("Please, don't interrupt script here! You can have not sync git status after interruption!\n")
            if "No local changes" in take_lines("git stash", "first"):
                stashing = False
            #try_do_LLVM("stash current branch ", "git stash", True)
            try_do_LLVM("checkout reference branch " + reference_branch + " ", "git checkout " + reference_branch, True)
            sys.stdout.write(".\n")
            build_ispc(newest_LLVM, make)
            sys.stdout.write(".\n")
            if current_OS != "Windows":
                os.rename("ispc", "ispc_ref")
            else:
                common.remove_if_exists("ispc_ref.exe")
                os.rename("ispc.exe", "ispc_ref.exe")
            try_do_LLVM("checkout test branch " + current_branch + " ", "git checkout " + current_branch, True)
            if stashing:
                try_do_LLVM("return current branch ", "git stash pop", True)
            sys.stdout.write("You can interrupt script now.\n")
            build_ispc(newest_LLVM, make)
        else:
            # build compiler with two different LLVM versions
            if len(check_LLVM([reference_branch])) != 0:
                error("you haven't got llvm called " + reference_branch, 1)
            build_ispc(newest_LLVM, make)
            os.rename("ispc", "ispc_ref")
            build_ispc(reference_branch, make)
        # begin validation run for performance. output is inserted into perf()
        perf.perf(performance, [])
        if options.notify != "":
            attach_mail_file(msg, performance.in_file, "performance.log")
            attach_mail_file(msg, "." + os.sep + "logs" + os.sep + "perf_build.log", "perf_build.log")
    # dumping gathered info to the file
    common.ex_state.dump(alloy_folder + "test_table.dump", common.ex_state.tt)

    # sending e-mail with results
    if options.notify != "":
        send_mail(msg_additional_info, msg)

def send_mail(body_header, msg):
    try:
        fp = open(os.environ["ISPC_HOME"] + os.sep + "notify_log.log", 'rb')
        f_lines = fp.readlines()
        fp.close()
    except:
        body_header += "\nUnable to open notify_log.log: " + str(sys.exc_info()) + "\n"
        print_debug("Unable to open notify_log.log: " + str(sys.exc_info()) + "\n", False, stability_log)
    
    body = "Hostname: " + common.get_host_name() + "\n\n"

    if  not sys.exc_info()[0] == None:
        body += "ERROR: Exception(last) - " + str(sys.exc_info()) + '\n'

    body += body_header + '\n'
    for i in range(0, len(f_lines)):
        body += f_lines[i][:-1]
        body += '   \n'

    attach_mail_file(msg, alloy_build, "alloy_build.log", 100) # build.log is always being sent
    smtp_server = os.environ["SMTP_ISPC"]
    msg['Subject'] = options.notify_subject
    msg['From'] = "ISPC_test_system"
    msg['To'] = options.notify
    text = MIMEText(body, "", "KOI-8")
    msg.attach(text)
    s = smtplib.SMTP(smtp_server)
    s.sendmail(options.notify, options.notify.split(" "), msg.as_string())
    s.quit()

def Main():
    global current_OS
    global current_OS_version
    current_OS_version = platform.release()
    if (platform.system() == 'Windows' or 'CYGWIN_NT' in platform.system()) == True:
        current_OS = "Windows"
    else:
        if (platform.system() == 'Darwin'):
            current_OS = "MacOS"
        else:
            current_OS = "Linux" 
    if (options.build_llvm == False and options.validation_run == False):
        parser.print_help()
        exit(0)

    # set appropriate makefile target
    # gcc and g++ options are equal and added for ease of use 
    if options.ispc_build_compiler != "clang" and \
       options.ispc_build_compiler != "gcc":   
        error("unknow option for --ispc-build-compiler: " + options.ispc_build_compiler, 1)
        parser.print_help()
        exit(0)

    if options.notify != "":
        # in case 'notify' option is used but build (in '-b' for example) failed we do not want to have trash in our message body
        # NOTE! 'notify.log' must also be cleaned up at the beginning of every message sending function, i.e. in 'validation_run()'
        common.remove_if_exists(os.environ["ISPC_HOME"] + os.sep + "notify_log.log")

    setting_paths(options.llvm_home, options.ispc_home, options.sde_home)
    if os.environ.get("LLVM_HOME") == None:
        error("you have no LLVM_HOME", 1)
    if os.environ.get("ISPC_HOME") == None:
        error("you have no ISPC_HOME", 1)
    if options.notify != "":
        if os.environ.get("SMTP_ISPC") == None:
            error("you have no SMTP_ISPC in your environment for option notify", 1)
    if options.only != "":
        test_only_r = " 3.2 3.3 3.4 3.5 3.6 3.7 3.8 3.9 4.0 5.0 6.0 7.0 8.0 trunk current build stability performance x86 x86-64 x86_64 -O0 -O2 native debug nodebug "
        test_only = options.only.split(" ")
        for iterator in test_only:
            if not (" " + iterator + " " in test_only_r):
                error("unknown option for only: " + iterator, 1)
    if current_OS == "Windows":
        if options.debug == True or options.selfbuild == True or options.tarball != "":
            error("Debug, selfbuild and tarball options are unsupported on windows", 1)
    global f_date
    f_date = "logs"
    common.remove_if_exists(f_date)
    os.makedirs(f_date)
    global alloy_folder
    alloy_folder = os.getcwd() + os.sep + f_date + os.sep
    global alloy_build
    alloy_build = alloy_folder + "alloy_build.log"
    global stability_log
    stability_log = alloy_folder + "stability.log"
    current_path = os.getcwd()
    make = "make -j" + options.speed
    if os.environ["ISPC_HOME"] != os.getcwd():
        error("you ISPC_HOME and your current path are different! (" + os.environ["ISPC_HOME"] + " is not equal to " + os.getcwd() +
        ")\n", 2)
    if options.perf_llvm == True:
        if options.branch == "master":
            options.branch = "trunk"
    if options.use_git and options.revision != "":
        error("--revision is not supported with --git", 1)
    global generator
    if options.generator:
        generator = options.generator
    else:
        if current_OS == "Windows":
            generator = "Visual Studio 14"
        else:
            generator = "Unix Makefiles"
    try:
        start_time = time.time()
        if options.build_llvm:
            build_LLVM(options.version, options.revision, options.folder, options.tarball,
                    options.debug, options.selfbuild, options.extra, False, options.force, make, options.gcc_toolchain_path, options.use_git)
        if options.validation_run:
            validation_run(options.only, options.only_targets, options.branch,
                    options.number_for_performance, options.notify, options.update, int(options.speed),
                    make, options.perf_llvm, options.time)
        elapsed_time = time.time() - start_time
        if options.time:
            print_debug("Elapsed time: " + time.strftime('%Hh%Mm%Ssec.', time.gmtime(elapsed_time)) + "\n", False, "")
    finally:
        os.chdir(current_path)
        date_name = "alloy_results_" + datetime.datetime.now().strftime('%Y_%m_%d_%H_%M_%S')
        if os.path.exists(date_name):
            error("It's forbidden to run alloy two times in a second, logs are in ./logs", 1)
        os.rename(f_date, date_name)
        print_debug("Logs are in " + date_name + "\n", False, "")
        exit(0)

###Main###
from optparse import OptionParser
from optparse import OptionGroup
import sys
import os
import errno
import operator
import time
import glob
import string
import platform
import smtplib
import datetime
import copy
import multiprocessing
import subprocess
import re
from shutil import copyfile
from email.MIMEMultipart import MIMEMultipart
from email.MIMEBase import MIMEBase
from email.mime.text import MIMEText
from email.Encoders import encode_base64
# our drivers
import run_tests
import perf
import common
error = common.error
take_lines = common.take_lines
print_debug = common.print_debug
make_sure_dir_exists = common.make_sure_dir_exists
if __name__ == '__main__':
    # parsing options
    class MyParser(OptionParser):
        def format_epilog(self, formatter):
            return self.epilog
    examples =  ("Examples:\n" +
    "Load and build LLVM from trunk\n\talloy.py -b\n" +
    "Load and build LLVM 3.3. Rewrite LLVM folders\n\talloy.py -b --version=3.3 --force\n" +
    "Untar files llvm.tgz clang.tgz, build LLVM from them in folder bin-from_tar\n\talloy.py -b --tarball='llvm.tgz clang.tgz' --folder=from_tar\n" +
    "Load LLVM from trunk, revision r172870. Build it. Do selfbuild\n\talloy.py -b --revision=r172870 --selfbuild\n" +
    "Validation run with LLVM 3.3, trunk; x86, x86-64; -O2;\nall supported targets; performance\n\talloy.py -r\n" + 
    "Validation run with all avx targets and sse4-i8x16 without performance\n\talloy.py -r --only=stability --only-targets='avx sse4-i8x16'\n" +
    "Validation run with avx2-i32x8, all sse4 and sse2 targets\nand all targets with i32x16\n\talloy.py -r --only-targets='avx2-i32x8 sse4 i32x16 sse2'\n" +
    "Stability validation run with LLVM 3.2, 3.3; -O0; x86,\nupdate fail_db.txt with passes and fails\n\talloy.py -r --only='3.2 -O0 stability 3.3 x86' --update-errors=FP\n" +
    "Try to build compiler with all LLVM\n\talloy.py -r --only=build\n" +
    "Performance validation run with 10 runs of each test and comparing to branch 'old'\n\talloy.py -r --only=performance --compare-with=old --number=10\n" +
    "Validation run. Update fail_db.txt with new fails, send results to my@my.com\n\talloy.py -r --update-errors=F --notify='my@my.com'\n" +
    "Test KNC target (not tested when tested all supported targets, so should be set explicitly via --only-targets)\n\talloy.py -r --only='stability' --only-targets='knc-generic'\n" +
    "Test KNL target (requires sde)\n\talloy.py -r --only='stability' --only-targets='avx512knl-i32x16'\n")

    num_threads="%s" % multiprocessing.cpu_count()
    parser = MyParser(usage="Usage: alloy.py -r/-b [options]", epilog=examples)
    parser.add_option('-b', '--build-llvm', dest='build_llvm',
        help='ask to build LLVM', default=False, action="store_true")
    parser.add_option('-r', '--run', dest='validation_run',
        help='ask for validation run', default=False, action="store_true")
    parser.add_option('-j', dest='speed',
        help='set -j for make', default=num_threads)
    parser.add_option('--ispc-build-compiler', dest='ispc_build_compiler',
        help='set compiler to build ispc binary (clang/gcc)', default="clang")
    # options for activity "build LLVM"
    llvm_group = OptionGroup(parser, "Options for building LLVM",
                    "These options must be used with -b option.")
    llvm_group.add_option('--version', dest='version',
        help='version of llvm to build: 3.2 3.3 3.4 3.5 3.6 3.7 3.8 3.9 4.0 5.0 6.0 7.0 8.0 trunk. Default: trunk', default="trunk")
    llvm_group.add_option('--with-gcc-toolchain', dest='gcc_toolchain_path',
         help='GCC install dir to use when building clang. It is important to set when ' +
         'you have alternative gcc installation. Note that otherwise gcc from standard ' +
         'location will be used, not from your PATH', default="")
    llvm_group.add_option('--revision', dest='revision',
        help='revision of llvm to build in format r172870 (not supported with --git)', default="")
    llvm_group.add_option('--debug', dest='debug',
        help='debug build of LLVM?', default=False, action="store_true")
    llvm_group.add_option('--folder', dest='folder',
        help='folder to build LLVM in', default="")
    llvm_group.add_option('--tarball', dest='tarball',
        help='"llvm_tarball clang_tarball"', default="")
    llvm_group.add_option('--selfbuild', dest='selfbuild',
        help='make selfbuild of LLVM and clang', default=False, action="store_true")
    llvm_group.add_option('--force', dest='force',
        help='rebuild LLVM', default=False, action='store_true')
    llvm_group.add_option('--extra', dest='extra',
        help='load extra clang tools', default=False, action='store_true')
    llvm_group.add_option('--git', dest='use_git',
        help='use git llvm repository instead of svn', default=False, action='store_true')
    parser.add_option_group(llvm_group)
    # options for activity "validation run"
    run_group = OptionGroup(parser, "Options for validation run",
                    "These options must be used with -r option.")
    run_group.add_option('--compare-with', dest='branch',
        help='set performance reference point. Dafault: master', default="master")
    run_group.add_option('--number', dest='number_for_performance',
        help='number of performance runs for each test. Default: 5', default=5)
    run_group.add_option('--notify', dest='notify',
        help='email to sent results to', default="")
    run_group.add_option('--notify-subject', dest='notify_subject',
        help='set the subject of the notification email, the default is ISPC test system results', default="ISPC test system results")
    run_group.add_option('--update-errors', dest='update',
        help='rewrite fail_db.txt file according to received results (F or FP)', default="")
    run_group.add_option('--only-targets', dest='only_targets',
        help='set list of targets to test. Possible values - all subnames of targets, plus "knc-generic" for "generic" ' +
             'version of knc support', default="")
    run_group.add_option('--time', dest='time',
        help='display time of testing', default=False, action='store_true')
    run_group.add_option('--only', dest='only',
        help='set types of tests. Possible values:\n' + 
            '-O0, -O2, x86, x86-64, stability (test only stability), performance (test only performance),\n' +
            'build (only build with different LLVM), 3.2, 3.3, 3.4, 3.5, 3.6, 3.7, 3.8, 3.9, 4.0, 5.0, 6.0, 7.0, 8.0, trunk, native (do not use SDE),\n' +
            'current (do not rebuild ISPC), debug (only with debug info), nodebug (only without debug info, default).',
            default="")
    run_group.add_option('--perf_LLVM', dest='perf_llvm',
        help='compare LLVM 3.6 with "--compare-with", default trunk', default=False, action='store_true')
    run_group.add_option('--generator', dest='generator',
        help='specify cmake generator', default="")
    parser.add_option_group(run_group)
    # options for activity "setup PATHS"
    setup_group = OptionGroup(parser, "Options for setup",
                    "These options must be use with -r or -b to setup environment variables")
    setup_group.add_option('--llvm_home', dest='llvm_home',help='path to LLVM',default="")
    setup_group.add_option('--ispc_home', dest='ispc_home',help='path to ISPC',default="")
    setup_group.add_option('--sde_home', dest='sde_home',help='path to SDE',default="")
    parser.add_option_group(setup_group)
    (options, args) = parser.parse_args()
    Main()<|MERGE_RESOLUTION|>--- conflicted
+++ resolved
@@ -346,13 +346,8 @@
                     (("  -DCMAKE_C_COMPILER=" + gcc_toolchain_path+"/bin/gcc") if gcc_toolchain_path != "" else "") +
                     (("  -DCMAKE_CXX_COMPILER=" + gcc_toolchain_path+"/bin/g++") if gcc_toolchain_path != "" else "") +
                     (("  -DDEFAULT_SYSROOT=" + mac_system_root) if mac_system_root != "" else "") +
-<<<<<<< HEAD
                     "  -DLLVM_TARGETS_TO_BUILD=ARM\;NVPTX\;X86" +
-                    " ../" + LLVM_SRC,
-=======
-                    "  -DLLVM_TARGETS_TO_BUILD=NVPTX\;X86" +
                     " ../" + cmakelists_path,
->>>>>>> f6fcdae6
                     from_validation)
             selfbuild_compiler = ("  -DCMAKE_C_COMPILER=" +llvm_home+ "/" + LLVM_BIN_selfbuild + "/bin/clang " +
                                   "  -DCMAKE_CXX_COMPILER="+llvm_home+ "/" + LLVM_BIN_selfbuild + "/bin/clang++ ")
@@ -391,13 +386,8 @@
                         (("  -DCMAKE_C_COMPILER=" + gcc_toolchain_path+"/bin/gcc") if gcc_toolchain_path != "" and selfbuild_compiler == "" else "") +
                         (("  -DCMAKE_CXX_COMPILER=" + gcc_toolchain_path+"/bin/g++") if gcc_toolchain_path != "" and selfbuild_compiler == "" else "") +
                         (("  -DDEFAULT_SYSROOT=" + mac_system_root) if mac_system_root != "" else "") +
-<<<<<<< HEAD
                         "  -DLLVM_TARGETS_TO_BUILD=ARM\;NVPTX\;X86" +
-                        " ../" + LLVM_SRC,
-=======
-                        "  -DLLVM_TARGETS_TO_BUILD=NVPTX\;X86" +
                         " ../" + cmakelists_path,
->>>>>>> f6fcdae6
                         from_validation)
             else:
                 try_do_LLVM("configure release version ",
@@ -415,13 +405,8 @@
                     get_llvm_enable_dump_switch(version_LLVM) +
                     '  -DLLVM_ENABLE_ASSERTIONS=ON' +
                     '  -DLLVM_INSTALL_UTILS=ON' +
-<<<<<<< HEAD
                     '  -DLLVM_TARGETS_TO_BUILD=ARM\;X86' +
-                    '  -DLLVM_LIT_TOOLS_DIR="C:\\gnuwin32\\bin" ..\\' + LLVM_SRC,
-=======
-                    '  -DLLVM_TARGETS_TO_BUILD=X86' +
                     '  -DLLVM_LIT_TOOLS_DIR="C:\\gnuwin32\\bin" ..\\' + cmakelists_path,
->>>>>>> f6fcdae6
                     from_validation)
     else:
         if  version_LLVM not in LLVM_configure_capable:
@@ -438,13 +423,8 @@
                     (("  -DCMAKE_C_COMPILER=" + gcc_toolchain_path+"/bin/gcc") if gcc_toolchain_path != "" and selfbuild_compiler == "" else "") +
                     (("  -DCMAKE_CXX_COMPILER=" + gcc_toolchain_path+"/bin/g++") if gcc_toolchain_path != "" and selfbuild_compiler == "" else "") +
                     (("  -DDEFAULT_SYSROOT=" + mac_system_root) if mac_system_root != "" else "") +
-<<<<<<< HEAD
                     "  -DLLVM_TARGETS_TO_BUILD=ARM\;NVPTX\;X86" +
-                    " ../" + LLVM_SRC,
-=======
-                    "  -DLLVM_TARGETS_TO_BUILD=NVPTX\;X86" +
                     " ../" + cmakelists_path,
->>>>>>> f6fcdae6
                     from_validation)
         else:
             try_do_LLVM("configure debug version ",

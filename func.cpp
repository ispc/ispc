/*
  Copyright (c) 2011-2013, Intel Corporation
  All rights reserved.

  Redistribution and use in source and binary forms, with or without
  modification, are permitted provided that the following conditions are
  met:

    * Redistributions of source code must retain the above copyright
      notice, this list of conditions and the following disclaimer.

    * Redistributions in binary form must reproduce the above copyright
      notice, this list of conditions and the following disclaimer in the
      documentation and/or other materials provided with the distribution.

    * Neither the name of Intel Corporation nor the names of its
      contributors may be used to endorse or promote products derived from
      this software without specific prior written permission.


   THIS SOFTWARE IS PROVIDED BY THE COPYRIGHT HOLDERS AND CONTRIBUTORS "AS
   IS" AND ANY EXPRESS OR IMPLIED WARRANTIES, INCLUDING, BUT NOT LIMITED
   TO, THE IMPLIED WARRANTIES OF MERCHANTABILITY AND FITNESS FOR A
   PARTICULAR PURPOSE ARE DISCLAIMED. IN NO EVENT SHALL THE COPYRIGHT OWNER
   OR CONTRIBUTORS BE LIABLE FOR ANY DIRECT, INDIRECT, INCIDENTAL, SPECIAL,
   EXEMPLARY, OR CONSEQUENTIAL DAMAGES (INCLUDING, BUT NOT LIMITED TO,
   PROCUREMENT OF SUBSTITUTE GOODS OR SERVICES; LOSS OF USE, DATA, OR
   PROFITS; OR BUSINESS INTERRUPTION) HOWEVER CAUSED AND ON ANY THEORY OF
   LIABILITY, WHETHER IN CONTRACT, STRICT LIABILITY, OR TORT (INCLUDING
   NEGLIGENCE OR OTHERWISE) ARISING IN ANY WAY OUT OF THE USE OF THIS
   SOFTWARE, EVEN IF ADVISED OF THE POSSIBILITY OF SUCH DAMAGE.
*/

/** @file func.cpp
    @brief
*/

#include "func.h"
#include "ctx.h"
#include "expr.h"
#include "llvmutil.h"
#include "module.h"
#include "type.h"
#include "stmt.h"
#include "sym.h"
#include "util.h"
#include <stdio.h>

#if defined(LLVM_3_1) || defined(LLVM_3_2)
  #include <llvm/Metadata.h>
  #include <llvm/LLVMContext.h>
  #include <llvm/Module.h>
  #include <llvm/Type.h>
  #include <llvm/Instructions.h>
  #include <llvm/Intrinsics.h>
  #include <llvm/DerivedTypes.h>
#else
  #include <llvm/IR/Metadata.h>
  #include <llvm/IR/LLVMContext.h>
  #include <llvm/IR/Module.h>
  #include <llvm/IR/Type.h>
  #include <llvm/IR/Instructions.h>
  #include <llvm/IR/Intrinsics.h>
  #include <llvm/IR/DerivedTypes.h>
#endif
#include <llvm/PassManager.h>
#include <llvm/PassRegistry.h>
#include <llvm/Transforms/IPO.h>
#include <llvm/Support/FormattedStream.h>
#include <llvm/Support/FileUtilities.h>
#include <llvm/Target/TargetMachine.h>
#include <llvm/Target/TargetOptions.h>
#include <llvm/PassManager.h>
#if defined(LLVM_3_5)
    #include <llvm/IR/Verifier.h>
    #include <llvm/IR/IRPrintingPasses.h>
#else
    #include <llvm/Analysis/Verifier.h>
    #include <llvm/Assembly/PrintModulePass.h>
#endif
#include <llvm/Support/CFG.h>
#include <llvm/Support/ToolOutputFile.h>

Function::Function(Symbol *s, Stmt *c) {
    sym = s;
    code = c;

    maskSymbol = m->symbolTable->LookupVariable("__mask");
    Assert(maskSymbol != NULL);

    if (code != NULL) {
        code = TypeCheck(code);

        if (code != NULL && g->debugPrint) {
            printf("After typechecking function \"%s\":\n",
                    sym->name.c_str());
            code->Print(0);
            printf("---------------------\n");
        }

        if (code != NULL) {
            code = Optimize(code);
            if (g->debugPrint) {
                printf("After optimizing function \"%s\":\n",
                        sym->name.c_str());
                code->Print(0);
                printf("---------------------\n");
            }
        }
    }

    if (g->debugPrint) {
        printf("Add Function %s\n", sym->name.c_str());
        code->Print(0);
        printf("\n\n\n");
    }

    const FunctionType *type = CastType<FunctionType>(sym->type);
    Assert(type != NULL);

    for (int i = 0; i < type->GetNumParameters(); ++i) {
        const char *paramName = type->GetParameterName(i).c_str();
        Symbol *sym = m->symbolTable->LookupVariable(paramName);
        if (sym == NULL)
            Assert(strncmp(paramName, "__anon_parameter_", 17) == 0);
        args.push_back(sym);

        const Type *t = type->GetParameterType(i);
        if (sym != NULL && CastType<ReferenceType>(t) == NULL)
            sym->parentFunction = this;
    }

    if (type->isTask && g->target->getISA() != Target::NVPTX) {
        threadIndexSym = m->symbolTable->LookupVariable("threadIndex");
        Assert(threadIndexSym);
        threadCountSym = m->symbolTable->LookupVariable("threadCount");
        Assert(threadCountSym);
        taskIndexSym = m->symbolTable->LookupVariable("taskIndex");
        Assert(taskIndexSym);
        taskCountSym = m->symbolTable->LookupVariable("taskCount");
        Assert(taskCountSym);

        taskIndexSym0 = m->symbolTable->LookupVariable("taskIndex0");
        Assert(taskIndexSym0);
        taskIndexSym1 = m->symbolTable->LookupVariable("taskIndex1");
        Assert(taskIndexSym1);
        taskIndexSym2 = m->symbolTable->LookupVariable("taskIndex2");
        Assert(taskIndexSym2);


        taskCountSym0 = m->symbolTable->LookupVariable("taskCount0");
        Assert(taskCountSym0);
        taskCountSym1 = m->symbolTable->LookupVariable("taskCount1");
        Assert(taskCountSym1);
        taskCountSym2 = m->symbolTable->LookupVariable("taskCount2");
        Assert(taskCountSym2);
    }
    else
    {
        threadIndexSym = threadCountSym = taskIndexSym = taskCountSym = NULL;
        taskIndexSym0 = taskIndexSym1 = taskIndexSym2 = NULL;
        taskCountSym0 = taskCountSym1 = taskCountSym2 = NULL;
    }
}


const Type *
Function::GetReturnType() const {
    const FunctionType *type = CastType<FunctionType>(sym->type);
    Assert(type != NULL);
    return type->GetReturnType();
}


const FunctionType *
Function::GetType() const {
    const FunctionType *type = CastType<FunctionType>(sym->type);
    Assert(type != NULL);
    return type;
}


/** Parameters for tasks are stored in a big structure; this utility
    function emits code to copy those values out of the task structure into
    local stack-allocated variables.  (Which we expect that LLVM's
    'mem2reg' pass will in turn promote to SSA registers..
 */
static void
lCopyInTaskParameter(int i, llvm::Value *structArgPtr, const
                     std::vector<Symbol *> &args,
                     FunctionEmitContext *ctx) {
    // We expect the argument structure to come in as a poitner to a
    // structure.  Confirm and figure out its type here.
    const llvm::Type *structArgType = structArgPtr->getType();
    Assert(llvm::isa<llvm::PointerType>(structArgType));
    const llvm::PointerType *pt = llvm::dyn_cast<const llvm::PointerType>(structArgType);
    Assert(llvm::isa<llvm::StructType>(pt->getElementType()));
    const llvm::StructType *argStructType =
        llvm::dyn_cast<const llvm::StructType>(pt->getElementType());

    // Get the type of the argument we're copying in and its Symbol pointer
    llvm::Type *argType = argStructType->getElementType(i);
    Symbol *sym = args[i];

    if (sym == NULL)
        // anonymous parameter, so don't worry about it
        return;

    // allocate space to copy the parameter in to
    sym->storagePtr = ctx->AllocaInst(argType, sym->name.c_str());

    // get a pointer to the value in the struct
    llvm::Value *ptr = ctx->AddElementOffset(structArgPtr, i, NULL, sym->name.c_str());

    // and copy the value from the struct and into the local alloca'ed
    // memory
    llvm::Value *ptrval = ctx->LoadInst(ptr, sym->name.c_str());
    ctx->StoreInst(ptrval, sym->storagePtr);
    ctx->EmitFunctionParameterDebugInfo(sym, i);
}


/** Given the statements implementing a function, emit the code that
    implements the function.  Most of the work do be done here just
    involves wiring up the function parameter values to be available in the
    function body code.
 */
void
Function::emitCode(FunctionEmitContext *ctx, llvm::Function *function,
                   SourcePos firstStmtPos) {
    // Connect the __mask builtin to the location in memory that stores its
    // value
    maskSymbol->storagePtr = ctx->GetFullMaskPointer();

    // add debugging info for __mask
    maskSymbol->pos = firstStmtPos;
    ctx->EmitVariableDebugInfo(maskSymbol);

#if 0
    llvm::BasicBlock *entryBBlock = ctx->GetCurrentBasicBlock();
#endif
    const FunctionType *type = CastType<FunctionType>(sym->type);
    Assert(type != NULL);
<<<<<<< HEAD
    if (type->isTask == true && g->target->getISA() != Target::NVPTX)  {
        // For tasks, we there should always be three parmeters: the
=======
    if (type->isTask == true) {
        // For tasks, there should always be three parameters: the
>>>>>>> 93cf0284
        // pointer to the structure that holds all of the arguments, the
        // thread index, and the thread count variables.
        llvm::Function::arg_iterator argIter = function->arg_begin();
        llvm::Value *structParamPtr = argIter++;
        llvm::Value *threadIndex = argIter++;
        llvm::Value *threadCount = argIter++;
        llvm::Value *taskIndex = argIter++;
        llvm::Value *taskCount = argIter++;
        llvm::Value *taskIndex0 = argIter++;
        llvm::Value *taskIndex1 = argIter++;
        llvm::Value *taskIndex2 = argIter++;
        llvm::Value *taskCount0 = argIter++;
        llvm::Value *taskCount1 = argIter++;
        llvm::Value *taskCount2 = argIter++;

        // Copy the function parameter values from the structure into local
        // storage
        for (unsigned int i = 0; i < args.size(); ++i)
            lCopyInTaskParameter(i, structParamPtr, args, ctx);

        if (type->isUnmasked == false) {
            // Copy in the mask as well.
            int nArgs = (int)args.size();
            // The mask is the last parameter in the argument structure
            llvm::Value *ptr = ctx->AddElementOffset(structParamPtr, nArgs, NULL,
                                                     "task_struct_mask");
            llvm::Value *ptrval = ctx->LoadInst(ptr, "mask");
            ctx->SetFunctionMask(ptrval);
        }

        // Copy threadIndex and threadCount into stack-allocated storage so
        // that their symbols point to something reasonable.
        threadIndexSym->storagePtr = ctx->AllocaInst(LLVMTypes::Int32Type, "threadIndex");
        ctx->StoreInst(threadIndex, threadIndexSym->storagePtr);

        threadCountSym->storagePtr = ctx->AllocaInst(LLVMTypes::Int32Type, "threadCount");
        ctx->StoreInst(threadCount, threadCountSym->storagePtr);

        // Copy taskIndex and taskCount into stack-allocated storage so
        // that their symbols point to something reasonable.
        taskIndexSym->storagePtr = ctx->AllocaInst(LLVMTypes::Int32Type, "taskIndex");
        ctx->StoreInst(taskIndex, taskIndexSym->storagePtr);

        taskCountSym->storagePtr = ctx->AllocaInst(LLVMTypes::Int32Type, "taskCount");
        ctx->StoreInst(taskCount, taskCountSym->storagePtr);
        
        taskIndexSym0->storagePtr = ctx->AllocaInst(LLVMTypes::Int32Type, "taskIndex0");
        ctx->StoreInst(taskIndex0, taskIndexSym0->storagePtr);
        taskIndexSym1->storagePtr = ctx->AllocaInst(LLVMTypes::Int32Type, "taskIndex1");
        ctx->StoreInst(taskIndex1, taskIndexSym1->storagePtr);
        taskIndexSym2->storagePtr = ctx->AllocaInst(LLVMTypes::Int32Type, "taskIndex2");
        ctx->StoreInst(taskIndex2, taskIndexSym2->storagePtr);
        
        taskCountSym0->storagePtr = ctx->AllocaInst(LLVMTypes::Int32Type, "taskCount0");
        ctx->StoreInst(taskCount0, taskCountSym0->storagePtr);
        taskCountSym1->storagePtr = ctx->AllocaInst(LLVMTypes::Int32Type, "taskCount1");
        ctx->StoreInst(taskCount1, taskCountSym1->storagePtr);
        taskCountSym2->storagePtr = ctx->AllocaInst(LLVMTypes::Int32Type, "taskCount2");
        ctx->StoreInst(taskCount2, taskCountSym2->storagePtr);
    }
    else {
        // Regular, non-task function
        llvm::Function::arg_iterator argIter = function->arg_begin();
        for (unsigned int i = 0; i < args.size(); ++i, ++argIter) {
            Symbol *sym = args[i];
            if (sym == NULL)
                // anonymous function parameter
                continue;

            argIter->setName(sym->name.c_str());

            // Allocate stack storage for the parameter and emit code
            // to store the its value there.
            sym->storagePtr = ctx->AllocaInst(argIter->getType(), sym->name.c_str());
            ctx->StoreInst(argIter, sym->storagePtr);
            ctx->EmitFunctionParameterDebugInfo(sym, i);
        }

        // If the number of actual function arguments is equal to the
        // number of declared arguments in decl->functionParams, then we
        // don't have a mask parameter, so set it to be all on.  This
        // happens for exmaple with 'export'ed functions that the app
        // calls.
        if (argIter == function->arg_end()) {
            Assert(type->isUnmasked || type->isExported);
            ctx->SetFunctionMask(LLVMMaskAllOn);
        }
        else {
            Assert(type->isUnmasked == false);

            // Otherwise use the mask to set the entry mask value
            argIter->setName("__mask");
            Assert(argIter->getType() == LLVMTypes::MaskType);
            ctx->SetFunctionMask(argIter);
            Assert(++argIter == function->arg_end());
        }
        if (type->isTask == true && g->target->getISA() == Target::NVPTX)
        {
          llvm::NamedMDNode* annotations =
            m->module->getOrInsertNamedMetadata("nvvm.annotations");
          llvm::SmallVector<llvm::Value*, 3> av;
          av.push_back(function);
          av.push_back(llvm::MDString::get(*g->ctx, "kernel"));
          av.push_back(LLVMInt32(1));
          annotations->addOperand(llvm::MDNode::get(*g->ctx, av));
        }
    }

    // Finally, we can generate code for the function
    if (code != NULL) {
        ctx->SetDebugPos(code->pos);
        ctx->AddInstrumentationPoint("function entry");

        int costEstimate = EstimateCost(code);
        Debug(code->pos, "Estimated cost for function \"%s\" = %d\n",
              sym->name.c_str(), costEstimate);

        // If the body of the function is non-trivial, then we wrap the
        // entire thing inside code that tests to see if the mask is all
        // on, all off, or mixed.  If this is a simple function, then this
        // isn't worth the code bloat / overhead.
        bool checkMask = (type->isTask == true) ||
            (
#if defined(LLVM_3_1)
              (function->hasFnAttr(llvm::Attribute::AlwaysInline) == false)
#elif defined(LLVM_3_2)
              (function->getFnAttributes().hasAttribute(llvm::Attributes::AlwaysInline) == false)
#else // LLVM 3.3+
              (function->getAttributes().getFnAttributes().hasAttribute(llvm::AttributeSet::FunctionIndex, llvm::Attribute::AlwaysInline) == false)
#endif
             &&
             costEstimate > CHECK_MASK_AT_FUNCTION_START_COST);
        checkMask &= (type->isUnmasked == false);
        checkMask &= (g->target->getMaskingIsFree() == false);
        checkMask &= (g->opt.disableCoherentControlFlow == false);

        if (checkMask) {
            llvm::Value *mask = ctx->GetFunctionMask();
            llvm::Value *allOn = ctx->All(mask);
            llvm::BasicBlock *bbAllOn = ctx->CreateBasicBlock("all_on");
            llvm::BasicBlock *bbSomeOn = ctx->CreateBasicBlock("some_on");

            // Set up basic blocks for goto targets
            ctx->InitializeLabelMap(code);

            ctx->BranchInst(bbAllOn, bbSomeOn, allOn);
            // all on: we've determined dynamically that the mask is all
            // on.  Set the current mask to "all on" explicitly so that
            // codegen for this path can be improved with this knowledge in
            // hand...
            ctx->SetCurrentBasicBlock(bbAllOn);
            if (!g->opt.disableMaskAllOnOptimizations)
                ctx->SetFunctionMask(LLVMMaskAllOn);
            code->EmitCode(ctx);
            if (ctx->GetCurrentBasicBlock())
                ctx->ReturnInst();

            // not all on: however, at least one lane must be running,
            // since we should never run with all off...  some on: reset
            // the mask to the value it had at function entry and emit the
            // code.  Resetting the mask here is important, due to the "all
            // on" setting of it for the path above.
            ctx->SetCurrentBasicBlock(bbSomeOn);
            ctx->SetFunctionMask(mask);

            // Set up basic blocks for goto targets again; we want to have
            // one set of them for gotos in the 'all on' case, and a
            // distinct set for the 'mixed mask' case.
            ctx->InitializeLabelMap(code);

            code->EmitCode(ctx);
            if (ctx->GetCurrentBasicBlock())
                ctx->ReturnInst();
        }
        else {
            // Set up basic blocks for goto targets
            ctx->InitializeLabelMap(code);
            // No check, just emit the code
            code->EmitCode(ctx);
        }
    }

    if (ctx->GetCurrentBasicBlock()) {
        // FIXME: We'd like to issue a warning if we've reached the end of
        // the function without a return statement (for non-void
        // functions).  But the test below isn't right, since we can have
        // (with 'x' a varying test) "if (x) return a; else return b;", in
        // which case we have a valid basic block but its unreachable so ok
        // to not have return statement.
#if 0
        // If the bblock has no predecessors, then it doesn't matter if it
        // doesn't have a return; it'll never be reached.  If it does,
        // issue a warning.  Also need to warn if it's the entry block for
        // the function (in which case it will not have predeccesors but is
        // still reachable.)
        if (Type::Equal(type->GetReturnType(), AtomicType::Void) == false &&
            (pred_begin(ec.bblock) != pred_end(ec.bblock) || (ec.bblock == entryBBlock)))
            Warning(sym->pos, "Missing return statement in function returning \"%s\".",
                    type->rType->GetString().c_str());
#endif

        // FIXME: would like to set the context's current position to
        // e.g. the end of the function code

        // if bblock is non-NULL, it hasn't been terminated by e.g. a
        // return instruction.  Need to add a return instruction.
        ctx->ReturnInst();
    }
}


void
Function::GenerateIR() {
    if (sym == NULL)
        // May be NULL due to error earlier in compilation
        return;

    llvm::Function *function = sym->function;
    Assert(function != NULL);

    // But if that function has a definition, we don't want to redefine it.
    if (function->empty() == false) {
        Error(sym->pos, "Ignoring redefinition of function \"%s\".",
              sym->name.c_str());
        return;
    }

    // Figure out a reasonable source file position for the start of the
    // function body.  If possible, get the position of the first actual
    // non-StmtList statment...
    SourcePos firstStmtPos = sym->pos;
    if (code) {
        StmtList *sl = dynamic_cast<StmtList *>(code);
        if (sl && sl->stmts.size() > 0 && sl->stmts[0] != NULL)
            firstStmtPos = sl->stmts[0]->pos;
        else
            firstStmtPos = code->pos;
    }

    // And we can now go ahead and emit the code
    {
        FunctionEmitContext ec(this, sym, function, firstStmtPos);
        emitCode(&ec, function, firstStmtPos);
    }

    if (m->errorCount == 0) {
#if defined (LLVM_3_5)
        if (llvm::verifyFunction(*function) == true) {
#else
        if (llvm::verifyFunction(*function, llvm::ReturnStatusAction) == true) {
#endif
            if (g->debugPrint)
                function->dump();
            FATAL("Function verificication failed");
        }

        // If the function is 'export'-qualified, emit a second version of
        // it without a mask parameter and without name mangling so that
        // the application can call it
        const FunctionType *type = CastType<FunctionType>(sym->type);
        Assert(type != NULL);
        if (type->isExported) { 
            if (!type->isTask) {
                llvm::FunctionType *ftype = type->LLVMFunctionType(g->ctx, true);
                llvm::GlobalValue::LinkageTypes linkage = llvm::GlobalValue::ExternalLinkage;
                std::string functionName = sym->name;

                if (g->mangleFunctionsWithTarget)
                    functionName += std::string("_") + g->target->GetISAString();

                if (g->target->getISA() == Target::NVPTX)
                {
                  functionName += std::string("___export");  /* add ___export to the end, for ptxcc to recognize it is exported */
#if 0
                  llvm::NamedMDNode* annotations =
                    m->module->getOrInsertNamedMetadata("nvvm.annotations");
                  llvm::SmallVector<llvm::Value*, 3> av;
                  av.push_back(function);
                  av.push_back(llvm::MDString::get(*g->ctx, "kernel"));
                  av.push_back(llvm::ConstantInt::get(llvm::IntegerType::get(*g->ctx,32), 1));
                  annotations->addOperand(llvm::MDNode::get(*g->ctx, av)); 
#endif
                }
                llvm::Function *appFunction =
                    llvm::Function::Create(ftype, linkage, functionName.c_str(), m->module);
#if defined(LLVM_3_1)
                appFunction->setDoesNotThrow(true);
#else
                appFunction->setDoesNotThrow();
#endif
                // We should iterate from 1 because zero parameter is return.
                // We should iterate till getNumParams instead of getNumParams+1 because new
                // function is export function and doesn't contain the last parameter "mask".
                for (int i = 1; i < function->getFunctionType()->getNumParams(); i++) {
                    if (function->doesNotAlias(i)) {
                        appFunction->setDoesNotAlias(i);
                    }
                }
                g->target->markFuncWithTargetAttr(appFunction);

                if (appFunction->getName() != functionName) {
                    // this was a redefinition for which we already emitted an
                    // error, so don't worry about this one...
                    appFunction->eraseFromParent();
                }
                else {
                    // And emit the code again
                    FunctionEmitContext ec(this, sym, appFunction, firstStmtPos);
                    emitCode(&ec, appFunction, firstStmtPos);
                    if (m->errorCount == 0) {
                        sym->exportedFunction = appFunction;
#if defined(LLVM_3_5)
                        if (llvm::verifyFunction(*appFunction) == true) {
#else
                        if (llvm::verifyFunction(*appFunction,
                                                 llvm::ReturnStatusAction) == true) {
#endif
                            if (g->debugPrint)
                                appFunction->dump();
                            FATAL("Function verificication failed");
                        }
                    }
                    if (g->target->getISA() == Target::NVPTX)
                    {
                      llvm::NamedMDNode* annotations =
                        m->module->getOrInsertNamedMetadata("nvvm.annotations");
                      llvm::SmallVector<llvm::Value*, 3> av;
                      av.push_back(appFunction);
                      av.push_back(llvm::MDString::get(*g->ctx, "kernel"));
                      av.push_back(llvm::ConstantInt::get(llvm::IntegerType::get(*g->ctx,32), 1));
                      annotations->addOperand(llvm::MDNode::get(*g->ctx, av)); 
                    }
                }
            }
        }
    }
}<|MERGE_RESOLUTION|>--- conflicted
+++ resolved
@@ -241,13 +241,8 @@
 #endif
     const FunctionType *type = CastType<FunctionType>(sym->type);
     Assert(type != NULL);
-<<<<<<< HEAD
     if (type->isTask == true && g->target->getISA() != Target::NVPTX)  {
-        // For tasks, we there should always be three parmeters: the
-=======
-    if (type->isTask == true) {
         // For tasks, there should always be three parameters: the
->>>>>>> 93cf0284
         // pointer to the structure that holds all of the arguments, the
         // thread index, and the thread count variables.
         llvm::Function::arg_iterator argIter = function->arg_begin();

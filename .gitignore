--- conflicted
+++ resolved
@@ -3,9 +3,5 @@
 depend
 ispc
 ispc_test
-<<<<<<< HEAD
 objs
-=======
-objs
-docs/doxygen
->>>>>>> fe7717ab
+docs/doxygen
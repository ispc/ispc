--- conflicted
+++ resolved
@@ -71,12 +71,9 @@
 	type.cpp util.cpp
 HEADERS=ast.h builtins.h ctx.h decl.h expr.h func.h ispc.h llvmutil.h module.h \
 	opt.h stmt.h sym.h type.h util.h
-<<<<<<< HEAD
-TARGETS=avx avx-x2 sse2 sse2-x2 sse4 sse4-x2 generic-4 generic-8 generic-16 generic-1
-=======
 TARGETS=avx1 avx1-x2 avx2 avx2-x2 sse2 sse2-x2 sse4 sse4-x2 generic-4 generic-8 \
-	generic-16
->>>>>>> c96fef6b
+	generic-16 generic-1
+
 BUILTINS_SRC=$(addprefix builtins/target-, $(addsuffix .ll, $(TARGETS))) \
 	builtins/dispatch.ll
 BUILTINS_OBJS=$(addprefix builtins-, $(notdir $(BUILTINS_SRC:.ll=.o))) \

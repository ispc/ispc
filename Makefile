--- conflicted
+++ resolved
@@ -40,8 +40,8 @@
 CLANG_INCLUDE=$(shell $(LLVM_CONFIG) --includedir)
 
 # Enable ARM by request
-# To enable: make ARM_ENABLED=ON
-ARM_ENABLED=OFF
+# To enable: make ARM_ENABLED=1
+ARM_ENABLED=0
 
 # Add llvm bin to the path so any scripts run will go to the right llvm-config
 LLVM_BIN= $(shell $(LLVM_CONFIG) --bindir)
@@ -65,7 +65,7 @@
 ifeq ($(shell $(LLVM_CONFIG) --components |grep -c option), 1)
     LLVM_COMPONENTS+=option
 endif
-ifeq ($(ARM_ENABLED), ON)
+ifneq ($(ARM_ENABLED), 0)
     LLVM_COMPONENTS+=arm
 endif
 LLVM_LIBS=$(shell $(LLVM_CONFIG) --libs $(LLVM_COMPONENTS))
@@ -111,7 +111,7 @@
 CXXFLAGS=$(OPT) $(LLVM_CXXFLAGS) -I. -Iobjs/ -I$(CLANG_INCLUDE)  \
 	-Wall $(LLVM_VERSION_DEF) \
 	-DBUILD_DATE="\"$(BUILD_DATE)\"" -DBUILD_VERSION="\"$(BUILD_VERSION)\""
-ifeq ($(ARM_ENABLED), ON)
+ifneq ($(ARM_ENABLED), 0)
     CXXFLAGS+=-DISPC_ARM_ENABLED
 endif
 
@@ -132,18 +132,12 @@
 	type.cpp util.cpp
 HEADERS=ast.h builtins.h ctx.h decl.h expr.h func.h ispc.h llvmutil.h module.h \
 	opt.h stmt.h sym.h type.h util.h
-<<<<<<< HEAD
-TARGETS=neon-32 neon-16 neon-8 \
-	avx1 avx1-x2 avx11 avx11-x2 avx2 avx2-x2 \
-	sse2 sse2-x2 sse4 sse4-x2 sse4-8 sse4-16 \
-	generic-1 generic-4 generic-8 generic-16 generic-32 generic-64
-=======
-TARGETS=avx1 avx1-x2 avx11 avx11-x2 avx2 avx2-x2 sse2 sse2-x2 sse4 sse4-x2 \
+TARGETS=avx1 avx1-x2 avx11 avx11-x2 avx2 avx2-x2 \
+	sse2 sse2-x2 sse4-8 sse4-16 sse4 sse4-x2 \
 	generic-4 generic-8 generic-16 generic-32 generic-64 generic-1
-ifeq ($(ARM_ENABLED), ON)
-    TARGETS+=neon
-endif
->>>>>>> 0755e4f8
+ifneq ($(ARM_ENABLED), 0)
+    TARGETS+=neon-32 neon-16 neon-8
+endif
 # These files need to be compiled in two versions - 32 and 64 bits.
 BUILTINS_SRC_TARGET=$(addprefix builtins/target-, $(addsuffix .ll, $(TARGETS)))
 # These are files to be compiled in single version.
@@ -152,12 +146,12 @@
 BUILTINS_OBJS_64=$(addprefix builtins-, $(notdir $(BUILTINS_SRC_TARGET:.ll=-64bit.o)))
 BUILTINS_OBJS=$(addprefix builtins-, $(notdir $(BUILTINS_SRC_COMMON:.ll=.o))) \
 	$(BUILTINS_OBJS_32) $(BUILTINS_OBJS_64) \
-	builtins-c-32.cpp builtins-c-64.cpp 
+	builtins-c-32.cpp builtins-c-64.cpp
 BISON_SRC=parse.yy
 FLEX_SRC=lex.ll
 
 OBJS=$(addprefix objs/, $(CXX_SRC:.cpp=.o) $(BUILTINS_OBJS) \
-	stdlib_mask1_ispc.o stdlib_mask8_ispc.o stdlib_mask16_ispc.o stdlib_mask32_ispc.o \
+       stdlib_mask1_ispc.o stdlib_mask8_ispc.o stdlib_mask16_ispc.o stdlib_mask32_ispc.o \
 	$(BISON_SRC:.yy=.o) $(FLEX_SRC:.ll=.o))
 
 default: ispc
@@ -281,4 +275,4 @@
 objs/stdlib_mask32_ispc.cpp: stdlib.ispc
 	@echo Creating C++ source from $< for mask32
 	@$(CLANG) -E -x c -DISPC_MASK_BITS=32 -DISPC=1 -DPI=3.1415926536 $< -o - | \
-		python stdlib2cpp.py mask32 > $@
+		python stdlib2cpp.py mask32 > $@
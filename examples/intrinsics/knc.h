--- conflicted
+++ resolved
@@ -642,11 +642,7 @@
     return _mm512_srai_epi32((__m512i)a, n); 
 }
 
-<<<<<<< HEAD
-static FORCEINLINE __vec16_i1 __equal(const __vec16_i32 &a, const __vec16_i32 &b) {
-=======
 static FORCEINLINE __vec16_i1 __equal_i32(const __vec16_i32 &a, const __vec16_i32 &b) {
->>>>>>> 8e19d54e
     return _mm512_cmpeq_epi32_mask((__m512i)a, (__m512i)b);
 }
 
@@ -843,29 +839,11 @@
 SHIFT_UNIFORM(__vec16_i64, int64_t, __ashr, >>)
 SHIFT_UNIFORM(__vec16_i64, int64_t, __shl, <<)
 
-<<<<<<< HEAD
-static FORCEINLINE __vec16_i1 __equal(const __vec16_i64 &a, const __vec16_i64 &b) {
-=======
 static FORCEINLINE __vec16_i1 __equal_i64(const __vec16_i64 &a, const __vec16_i64 &b) {
->>>>>>> 8e19d54e
     const __mmask16 lo_match = _mm512_cmpeq_epi32_mask(a.v_lo,b.v_lo);
     return _mm512_mask_cmpeq_epi32_mask(lo_match,a.v_hi,b.v_hi);
 }
 
-<<<<<<< HEAD
-static FORCEINLINE __vec16_i1 __not_equal(const __vec16_i64 &a, const __vec16_i64 &b) {
-    return __not(__equal(a,b));
-}
-
-CMP_OP(__vec16_i64, uint64_t, __unsigned_less_equal, <=)
-CMP_OP(__vec16_i64, int64_t,  __signed_less_equal, <=)
-CMP_OP(__vec16_i64, uint64_t, __unsigned_greater_equal, >=)
-CMP_OP(__vec16_i64, int64_t,  __signed_greater_equal, >=)
-CMP_OP(__vec16_i64, uint64_t, __unsigned_less_than, <)
-CMP_OP(__vec16_i64, int64_t,  __signed_less_than, <)
-CMP_OP(__vec16_i64, uint64_t, __unsigned_greater_than, >)
-CMP_OP(__vec16_i64, int64_t,  __signed_greater_than, >)
-=======
 static FORCEINLINE __vec16_i1 __equal_i64_and_mask(const __vec16_i64 &a, const __vec16_i64 &b,
                                                    __vec16_i1 mask) {
     __mmask16 lo_match = _mm512_cmpeq_epi32_mask(a.v_lo,b.v_lo);
@@ -890,7 +868,6 @@
 CMP_OP(__vec16_i64, i64, int64_t,  __signed_less_than, <)
 CMP_OP(__vec16_i64, i64, uint64_t, __unsigned_greater_than, >)
 CMP_OP(__vec16_i64, i64, int64_t,  __signed_greater_than, >)
->>>>>>> 8e19d54e
 
 SELECT(__vec16_i64)
 INSERT_EXTRACT(__vec16_i64, int64_t)
@@ -936,11 +913,7 @@
     return ret;    
 }
 
-<<<<<<< HEAD
-template <> static FORCEINLINE __vec16_i64 __load<64>(__vec16_i64 *p) {
-=======
 template <> static FORCEINLINE __vec16_i64 __load<64>(const __vec16_i64 *p) {
->>>>>>> 8e19d54e
     __m512i v2 = _mm512_load_epi32(p);
     __m512i v1 = _mm512_load_epi32(((uint8_t*)p)+64);
     __vec16_i64 ret;

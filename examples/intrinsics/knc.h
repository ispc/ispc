/**
  Copyright (c) 2010-2014, Intel Corporation
  All rights reserved.

  Redistribution and use in source and binary forms, with or without
  modification, are permitted provided that the following conditions are
  met:

    * Redistributions of source code must retain the above copyright
      notice, this list of conditions and the following disclaimer.

    * Redistributions in binary form must reproduce the above copyright
      notice, this list of conditions and the following disclaimer in the
      documentation and/or other materials provided with the distribution.

    * Neither the name of Intel Corporation nor the names of its
      contributors may be used to endorse or promote products derived from
      this software without specific prior written permission.


   THIS SOFTWARE IS PROVIDED BY THE COPYRIGHT HOLDERS AND CONTRIBUTORS "AS
   IS" AND ANY EXPRESS OR IMPLIED WARRANTIES, INCLUDING, BUT NOT LIMITED
   TO, THE IMPLIED WARRANTIES OF MERCHANTABILITY AND FITNESS FOR A
   PARTICULAR PURPOSE ARE DISCLAIMED. IN NO EVENT SHALL THE COPYRIGHT OWNER
   OR CONTRIBUTORS BE LIABLE FOR ANY DIRECT, INDIRECT, INCIDENTAL, SPECIAL,
   EXEMPLARY, OR CONSEQUENTIAL DAMAGES (INCLUDING, BUT NOT LIMITED TO,
   PROCUREMENT OF SUBSTITUTE GOODS OR SERVICES; LOSS OF USE, DATA, OR
   PROFITS; OR BUSINESS INTERRUPTION) HOWEVER CAUSED AND ON ANY THEORY OF
   LIABILITY, WHETHER IN CONTRACT, STRICT LIABILITY, OR TORT (INCLUDING
   NEGLIGENCE OR OTHERWISE) ARISING IN ANY WAY OUT OF THE USE OF THIS
   SOFTWARE, EVEN IF ADVISED OF THE POSSIBILITY OF SUCH DAMAGE.  
*/

#include <limits.h> // INT_MIN
#include <stdint.h>
#include <math.h>
#include <assert.h>
#include <unistd.h>
#include <algorithm>

#include <immintrin.h>
#include <zmmintrin.h>

#include <iostream> // for operator<<(m512[i])
#include <iomanip>  // for operator<<(m512[i])

#if 0
  #define STRING(x) #x
  #define TOSTRING(x) STRING(x)
  #define PING std::cout << __FILE__ << " (" << __LINE__ << "): " << __FUNCTION__ << std::endl
  #define PRINT(x) std::cout << STRING(x) << " = " << (x) << std::endl
  #define PRINT2(x,y) std::cout << STRING(x) << " = " << (x) << ", " << STRING(y) << " = " << (y) << std::endl
  #define PRINT3(x,y,z) std::cout << STRING(x) << " = " << (x) << ", " << STRING(y) << " = " << (y) << ", " << STRING(z) << " = " << (z) << std::endl
  #define PRINT4(x,y,z,w) std::cout << STRING(x) << " = " << (x) << ", " << STRING(y) << " = " << (y) << ", " << STRING(z) << " = " << (z) << ", " << STRING(w) << " = " << (w) << std::endl
#endif

#define FORCEINLINE __forceinline
#ifdef _MSC_VER
#define PRE_ALIGN(x)  /*__declspec(align(x))*/
#define POST_ALIGN(x)  
#define roundf(x) (floorf(x + .5f))
#define round(x) (floor(x + .5))
#else
#define PRE_ALIGN(x)
#define POST_ALIGN(x)  __attribute__ ((aligned(x)))
#endif

#define KNC 1
extern "C" {
  int printf(const unsigned char *, ...);
  int puts(unsigned char *);
  unsigned int putchar(unsigned int);
  int fflush(void *);
  uint8_t *memcpy(uint8_t *, uint8_t *, uint64_t);
  uint8_t *memset(uint8_t *, uint8_t, uint64_t);
  void memset_pattern16(void *, const void *, uint64_t);
}

typedef float   __vec1_f;
typedef double  __vec1_d;
typedef int8_t  __vec1_i8;
typedef int16_t __vec1_i16;
typedef int32_t __vec1_i32;
typedef int64_t __vec1_i64;

struct __vec16_i32;

#if 1
/* (iw) actually, this *SHOULD* be the right implementation for a
vec16_i1: this one is a class that can have a constructor (which
ISPC sometimes emits for these vectors...) This version might 
not be working with embree's ISPC bindings, probably because 
embree still uses the 'wrong' implementation */
typedef struct PRE_ALIGN(2) __vec16_i1
{
  FORCEINLINE operator __mmask16() const { return v; }
  FORCEINLINE __vec16_i1() { }
  FORCEINLINE __vec16_i1(const __mmask16 &vv) : v(vv) { }
  FORCEINLINE __vec16_i1(bool v0, bool v1, bool v2, bool v3,
                         bool v4, bool v5, bool v6, bool v7,
                         bool v8, bool v9, bool v10, bool v11,
                         bool v12, bool v13, bool v14, bool v15) {
    v = ((v0 & 1) |
        ((v1 & 1) << 1) |
        ((v2 & 1) << 2) |
        ((v3 & 1) << 3) |
        ((v4 & 1) << 4) |
        ((v5 & 1) << 5) |
        ((v6 & 1) << 6) |
        ((v7 & 1) << 7) |
        ((v8 & 1) << 8) |
        ((v9 & 1) << 9) |
        ((v10 & 1) << 10) |
        ((v11 & 1) << 11) |
        ((v12 & 1) << 12) |
        ((v13 & 1) << 13) |
        ((v14 & 1) << 14) |
        ((v15 & 1) << 15));
  }
  FORCEINLINE       uint8_t operator[](const int i) const {  return ((v >> i) & 1); }
  FORCEINLINE       uint8_t operator[](const int i)       {  return ((v >> i) & 1); }
  __mmask16 v;
} POST_ALIGN(2) __vec16_i1;

#else
typedef __mmask16 POST_ALIGN(2) __vec16_i1;
#endif

typedef struct PRE_ALIGN(64) __vec16_f {
  FORCEINLINE operator __m512() const { return v; }
  FORCEINLINE __vec16_f() : v(_mm512_undefined_ps()) { }
  FORCEINLINE __vec16_f(const __m512 &in) : v(in) {}
  FORCEINLINE __vec16_f(const __vec16_f &o) : v(o.v) {}
  FORCEINLINE __vec16_f& operator =(const __vec16_f &o) { v=o.v; return *this; }
  FORCEINLINE __vec16_f(float v00, float v01, float v02, float v03, 
                        float v04, float v05, float v06, float v07,
                        float v08, float v09, float v10, float v11,
                        float v12, float v13, float v14, float v15) {
    v = _mm512_set_16to16_ps(v15, v14, v13, v12, v11, v10, v09, v08, v07, v06, v05, v04, v03, v02, v01, v00);
  }
  FORCEINLINE const float& operator[](const int i) const {  return ((float*)this)[i]; }
  FORCEINLINE       float& operator[](const int i)       {  return ((float*)this)[i]; }
  __m512 v;
} POST_ALIGN(64) __vec16_f;

typedef struct PRE_ALIGN(64) __vec16_d {
  FORCEINLINE __vec16_d() : v1(_mm512_undefined_pd()), v2(_mm512_undefined_pd()) {}
  FORCEINLINE __vec16_d(const __vec16_d &o) : v1(o.v1), v2(o.v2) {}
  FORCEINLINE __vec16_d(const __m512d _v1, const __m512d _v2) : v1(_v1), v2(_v2) {}
  FORCEINLINE __vec16_d& operator =(const __vec16_d &o) { v1=o.v1; v2=o.v2; return *this; }
  FORCEINLINE __vec16_d(double v00, double v01, double v02, double v03, 
                        double v04, double v05, double v06, double v07,
                        double v08, double v09, double v10, double v11,
                        double v12, double v13, double v14, double v15) {
    v1 = _mm512_set_8to8_pd(v15, v14, v13, v12, v11, v10, v09, v08);
    v2 = _mm512_set_8to8_pd(v07, v06, v05, v04, v03, v02, v01, v00);
  }
  FORCEINLINE const double& operator[](const int i) const {  return ((double*)this)[i]; }
  FORCEINLINE       double& operator[](const int i)       {  return ((double*)this)[i]; }
  __m512d v1;
  __m512d v2;
} POST_ALIGN(64) __vec16_d;

typedef struct PRE_ALIGN(64) __vec16_i32 {
  FORCEINLINE operator __m512i() const { return v; }
  FORCEINLINE __vec16_i32() : v(_mm512_undefined_epi32()) {}
  FORCEINLINE __vec16_i32(const int32_t &in) : v(_mm512_set1_epi32(in)) {}
  FORCEINLINE __vec16_i32(const __m512i &in) : v(in) {}
  FORCEINLINE __vec16_i32(const __vec16_i32 &o) : v(o.v) {}
  FORCEINLINE __vec16_i32& operator =(const __vec16_i32 &o) { v=o.v; return *this; }
  FORCEINLINE __vec16_i32(int32_t v00, int32_t v01, int32_t v02, int32_t v03, 
                          int32_t v04, int32_t v05, int32_t v06, int32_t v07,
                          int32_t v08, int32_t v09, int32_t v10, int32_t v11,
                          int32_t v12, int32_t v13, int32_t v14, int32_t v15) {
    v = _mm512_set_16to16_pi(v15, v14, v13, v12, v11, v10, v09, v08, v07, v06, v05, v04, v03, v02, v01, v00);
  }
  FORCEINLINE const int32_t& operator[](const int i) const {  return ((int32_t*)this)[i]; }
  FORCEINLINE       int32_t& operator[](const int i)       {  return ((int32_t*)this)[i]; }
  __m512i v;
} POST_ALIGN(64) __vec16_i32;

typedef struct PRE_ALIGN(64) __vec16_i64 {
  FORCEINLINE __vec16_i64() : v_lo(_mm512_undefined_epi32()),  v_hi(_mm512_undefined_epi32()) {}
  FORCEINLINE __vec16_i64(const __vec16_i64 &o) : v_lo(o.v_lo), v_hi(o.v_hi) {}
  FORCEINLINE __vec16_i64(__m512i l, __m512i h) : v_lo(l), v_hi(h) {}
  FORCEINLINE __vec16_i64& operator =(const __vec16_i64 &o) { v_lo=o.v_lo; v_hi=o.v_hi; return *this; }
  FORCEINLINE __vec16_i64(int64_t v00, int64_t v01, int64_t v02, int64_t v03, 
                          int64_t v04, int64_t v05, int64_t v06, int64_t v07,
                          int64_t v08, int64_t v09, int64_t v10, int64_t v11,
                          int64_t v12, int64_t v13, int64_t v14, int64_t v15) {
    __m512i v1 = _mm512_set_8to8_epi64(v15, v14, v13, v12, v11, v10, v09, v08);
    __m512i v2 = _mm512_set_8to8_epi64(v07, v06, v05, v04, v03, v02, v01, v00);
    v_hi = _mm512_mask_permutevar_epi32(v_hi, 0xFF00, 
                  _mm512_set_16to16_pi(15,13,11,9,7,5,3,1,14,12,10,8,6,4,2,0),
                  v1);
    v_hi = _mm512_mask_permutevar_epi32(v_hi, 0x00FF, 
                  _mm512_set_16to16_pi(14,12,10,8,6,4,2,0,15,13,11,9,7,5,3,1),
                  v2);
    v_lo = _mm512_mask_permutevar_epi32(v_lo, 0xFF00,
                  _mm512_set_16to16_pi(14,12,10,8,6,4,2,0,15,13,11,9,7,5,3,1),
                  v1);
    v_lo = _mm512_mask_permutevar_epi32(v_lo, 0x00FF,
                  _mm512_set_16to16_pi(15,13,11,9,7,5,3,1,14,12,10,8,6,4,2,0),
                  v2);
  } 
  FORCEINLINE       int64_t operator[](const int i) const {
      return ((uint64_t(((int32_t*)this)[i])<<32)+((int32_t*)this)[i+16]); }
  FORCEINLINE       int64_t operator[](const int i)       {
      return ((uint64_t(((int32_t*)this)[i])<<32)+((int32_t*)this)[i+16]); }
  __m512i v_hi;
  __m512i v_lo;
} POST_ALIGN(64) __vec16_i64;

<<<<<<< HEAD
=======
static __vec16_i64 zmm2hilo(const __m512i v1, const __m512i v2){
  __vec16_i64 v;
  v.v_hi = _mm512_mask_permutevar_epi32(_mm512_undefined_epi32(), 0xFF00,
                  _mm512_set_16to16_pi(15,13,11,9,7,5,3,1,14,12,10,8,6,4,2,0),
                  v2);
  v.v_hi = _mm512_mask_permutevar_epi32(v.v_hi, 0x00FF,
                  _mm512_set_16to16_pi(14,12,10,8,6,4,2,0,15,13,11,9,7,5,3,1),
                  v1);
  v.v_lo = _mm512_mask_permutevar_epi32(_mm512_undefined_epi32(), 0xFF00,
                  _mm512_set_16to16_pi(14,12,10,8,6,4,2,0,15,13,11,9,7,5,3,1),
                  v2);
  v.v_lo = _mm512_mask_permutevar_epi32(v.v_lo, 0x00FF,
                  _mm512_set_16to16_pi(15,13,11,9,7,5,3,1,14,12,10,8,6,4,2,0),
                  v1);
  return v;
}

>>>>>>> e834703b
static void hilo2zmm(const __vec16_i64 &v, __m512i &_v1, __m512i &_v2) {
  _v2 = _mm512_mask_permutevar_epi32(_mm512_undefined_epi32(), 0xAAAA,
               _mm512_set_16to16_pi(15,15,14,14,13,13,12,12,11,11,10,10,9,9,8,8),
               v.v_hi);
  _v2 = _mm512_mask_permutevar_epi32(_v2, 0x5555,
               _mm512_set_16to16_pi(15,15,14,14,13,13,12,12,11,11,10,10,9,9,8,8),
               v.v_lo);
  _v1 = _mm512_mask_permutevar_epi32(_mm512_undefined_epi32(), 0xAAAA,
               _mm512_set_16to16_pi(7,7,6,6,5,5,4,4,3,3,2,2,1,1,0,0),
               v.v_hi);
  _v1 = _mm512_mask_permutevar_epi32(_v1, 0x5555,
               _mm512_set_16to16_pi(7,7,6,6,5,5,4,4,3,3,2,2,1,1,0,0),
               v.v_lo);
}

template <typename T>
struct vec16 {
  FORCEINLINE vec16() { }
  FORCEINLINE vec16(T v0, T v1, T v2, T v3, T v4, T v5, T v6, T v7,
      T v8, T v9, T v10, T v11, T v12, T v13, T v14, T v15) {
    v[0] = v0;        v[1] = v1;        v[2] = v2;        v[3] = v3;
    v[4] = v4;        v[5] = v5;        v[6] = v6;        v[7] = v7;
    v[8] = v8;        v[9] = v9;        v[10] = v10;      v[11] = v11;
    v[12] = v12;      v[13] = v13;      v[14] = v14;      v[15] = v15;
  }
  FORCEINLINE const T& operator[](const int i) const { return v[i]; }
  FORCEINLINE       T& operator[](const int i)       { return v[i]; }
  T v[16]; 
};

PRE_ALIGN(16) struct __vec16_i8   : public vec16<int8_t> { 
  FORCEINLINE __vec16_i8() { }
  FORCEINLINE __vec16_i8(const int8_t  v0,  const int8_t  v1,  const int8_t  v2,  const int8_t  v3, 
                         const int8_t  v4,  const int8_t  v5,  const int8_t  v6,  const int8_t  v7,
                         const int8_t  v8,  const int8_t  v9,  const int8_t  v10, const int8_t  v11, 
                         const int8_t  v12, const int8_t  v13, const int8_t  v14, const int8_t  v15)
    : vec16<int8_t>(v0, v1, v2, v3, v4, v5, v6, v7,
                    v8, v9, v10, v11, v12, v13, v14, v15) { }
  FORCEINLINE __vec16_i8(const __vec16_i8 &o);
  FORCEINLINE __vec16_i8& operator =(const __vec16_i8 &o);
} POST_ALIGN(16);

PRE_ALIGN(32) struct __vec16_i16  : public vec16<int16_t> { 
  FORCEINLINE __vec16_i16() { }
  FORCEINLINE __vec16_i16(const __vec16_i16 &o);
  FORCEINLINE __vec16_i16& operator =(const __vec16_i16 &o);
  FORCEINLINE __vec16_i16(int16_t v0,  int16_t v1,  int16_t v2,  int16_t v3, 
                          int16_t v4,  int16_t v5,  int16_t v6,  int16_t v7,
                          int16_t v8,  int16_t v9,  int16_t v10, int16_t v11, 
                          int16_t v12, int16_t v13, int16_t v14, int16_t v15) 
    : vec16<int16_t>(v0, v1, v2, v3, v4, v5, v6, v7,
                     v8, v9, v10, v11, v12, v13, v14, v15) { }
} POST_ALIGN(32);



///////////////////////////////////////////////////////////////////////////
// debugging helpers
//
inline std::ostream &operator<<(std::ostream &out, const __m512i &v)
{
  out << "[";
  for (int i=0;i<16;i++)  
    out << (i!=0?",":"") << std::dec << std::setw(8) << ((int*)&v)[i] << std::dec;
  out << "]" << std::flush;
  return out;
}

inline std::ostream &operator<<(std::ostream &out, const __m512 &v)
{
  out << "[";
  for (int i=0;i<16;i++)  
    out << (i!=0?",":"") << ((float*)&v)[i];
  out << "]" << std::flush;
  return out;
}

inline std::ostream &operator<<(std::ostream &out, const __vec16_i1 &v)
{
  out << "[";
  for (int i=0;i<16;i++)  
    out << (i!=0?",":"") << std::dec << std::setw(8) << (int)v[i] << std::dec;
  out << "]" << std::flush;
  return out;
}

inline std::ostream &operator<<(std::ostream &out, const __vec16_i8 &v)
{
  out << "[";
  for (int i=0;i<16;i++)  
    out << (i!=0?",":"") << std::dec << std::setw(8) << (int)((unsigned char*)&v)[i] << std::dec;
  out << "]" << std::flush;
  return out;
}

inline std::ostream &operator<<(std::ostream &out, const __vec16_i16 &v)
{
  out << "[";
  for (int i=0;i<16;i++)  
    out << (i!=0?",":"") << std::dec << std::setw(8) << (int)((uint16_t*)&v)[i] << std::dec;
  out << "]" << std::flush;
  return out;
}

inline std::ostream &operator<<(std::ostream &out, const __vec16_d &v)
{
  out << "[";
  for (int i=0;i<16;i++) {
    out << (i!=0?",":"") << (v[i]);
  }  
  out << "]" << std::flush;
  return out;
}

inline std::ostream &operator<<(std::ostream &out, const __vec16_i64 &v)
{
  out << "[";
  uint32_t *ptr = (uint32_t*)&v;
  for (int i=0;i<16;i++) {
    uint64_t val = (uint64_t(ptr[i])<<32)+ptr[i+16];
<<<<<<< HEAD
    out << (i!=0?",":"") << std::dec << std::setw(8) << val << std::dec;
=======
    out << (i!=0?",":"") << std::dec << std::setw(8) << ((int64_t)val) << std::dec;
>>>>>>> e834703b
  }  
  out << "]" << std::flush;
  return out;
}

///////////////////////////////////////////////////////////////////////////
// macros...

FORCEINLINE __vec16_i8::__vec16_i8(const __vec16_i8 &o)
{
  for (int i=0;i<16;i++)
    v[i] = o.v[i];
}

FORCEINLINE __vec16_i8& __vec16_i8::operator=(const __vec16_i8 &o)
{
  for (int i=0;i<16;i++)
    v[i] = o.v[i];
  return *this;
}

FORCEINLINE __vec16_i16::__vec16_i16(const __vec16_i16 &o)
{
  for (int i=0;i<16;i++)
    v[i] = o.v[i];
}

FORCEINLINE __vec16_i16& __vec16_i16::operator=(const __vec16_i16 &o)
{
  for (int i=0;i<16;i++)
    v[i] = o.v[i];
  return *this;
}
///////////////////////////////////////////////////////////////////////////
// mask ops
///////////////////////////////////////////////////////////////////////////

static FORCEINLINE __vec16_i1 __movmsk(__vec16_i1 mask) {
  return _mm512_kmov(mask);
}

static FORCEINLINE bool __any(__vec16_i1 mask) {
  return !_mm512_kortestz(mask, mask);
}

static FORCEINLINE bool __all(__vec16_i1 mask) {
  return _mm512_kortestc(mask, mask);
}

static FORCEINLINE bool __none(__vec16_i1 mask) {
  return _mm512_kortestz(mask, mask);
}

static FORCEINLINE __vec16_i1 __equal_i1(__vec16_i1 a, __vec16_i1 b) {
  return _mm512_knot( _mm512_kandn(a, b));
}

static FORCEINLINE __vec16_i1 __and(__vec16_i1 a, __vec16_i1 b) {
  return _mm512_kand(a, b);
}

static FORCEINLINE __vec16_i1 __not(__vec16_i1 a) {
  return _mm512_knot(a);
}

static FORCEINLINE __vec16_i1 __and_not1(__vec16_i1 a, __vec16_i1 b) {
  return _mm512_kandn(a, b);
}

static FORCEINLINE __vec16_i1 __and_not2(__vec16_i1 a, __vec16_i1 b) {
  return _mm512_kandnr(a, b);
}

static FORCEINLINE __vec16_i1 __xor(__vec16_i1 a, __vec16_i1 b) {
  return _mm512_kxor(a, b);
}

static FORCEINLINE __vec16_i1 __xnor(__vec16_i1 a, __vec16_i1 b) {
  return _mm512_kxnor(a, b);
}

static FORCEINLINE __vec16_i1 __or(__vec16_i1 a, __vec16_i1 b) {
  return _mm512_kor(a, b);
}

static FORCEINLINE __vec16_i1 __select(__vec16_i1 mask, __vec16_i1 a, 
    __vec16_i1 b) {
  return ((a & mask) | (b & ~mask));
  //return __or(__and(a, mask), __andnr(b, mask));
}

static FORCEINLINE __vec16_i1 __select(bool cond, __vec16_i1 a, __vec16_i1 b) {
  return cond ? a : b;
}


static FORCEINLINE bool __extract_element(__vec16_i1 mask, uint32_t index) {
  return (mask & (1 << index)) ? true : false;
}


static FORCEINLINE int64_t __extract_element(const __vec16_i64 &v, uint32_t index)
{
  //uint *src = (uint *)&v;
  const uint *src = (const uint *)&v;
  return src[index+16] | (uint64_t(src[index]) << 32);
}







/*
   static FORCEINLINE void __insert_element(__vec16_i1 *vec, int index, 
   bool val) {
   if (val == false)
   vec->v &= ~(1 << index);
   else
   vec->v |= (1 << index);
   }
   */

template <int ALIGN> static FORCEINLINE __vec16_i1 __load(const __vec16_i1 *p) {
  const uint16_t *ptr = (const uint16_t *)p;
  __vec16_i1 r;
  r = *ptr;
  return r;
}

template <int ALIGN> static FORCEINLINE void __store(__vec16_i1 *p, __vec16_i1 v) {
  uint16_t *ptr = (uint16_t *)p;
  *ptr = v;
}

template <class RetVecType> static RetVecType __smear_i1(int i);
template <> FORCEINLINE __vec16_i1 __smear_i1<__vec16_i1>(int i) {
  return i?0xFFFF:0x0;
}

template <class RetVecType> static RetVecType __setzero_i1();
template <> FORCEINLINE __vec16_i1 __setzero_i1<__vec16_i1>() {
  return 0;
}

template <class RetVecType> static RetVecType __undef_i1();
template <> FORCEINLINE __vec16_i1 __undef_i1<__vec16_i1>() {
  return __vec16_i1();
}


///////////////////////////////////////////////////////////////////////////
// int32
///////////////////////////////////////////////////////////////////////////

static FORCEINLINE __vec16_i32 __add(__vec16_i32 a, __vec16_i32 b) {
  return _mm512_add_epi32(a, b);
}

static FORCEINLINE __vec16_i32 __sub(__vec16_i32 a, __vec16_i32 b) {
  return _mm512_sub_epi32(a, b);
}

static FORCEINLINE __vec16_i32 __mul(__vec16_i32 a, __vec16_i32 b) {
  return _mm512_mullo_epi32(a, b);
}

static FORCEINLINE __vec16_i32 __udiv(__vec16_i32 a, __vec16_i32 b) {
  return _mm512_div_epu32(a, b);
}

static FORCEINLINE __vec16_i32 __sdiv(__vec16_i32 a, __vec16_i32 b) {
  return _mm512_div_epi32(a, b);
}

static FORCEINLINE __vec16_i32 __urem(__vec16_i32 a, __vec16_i32 b) {
  return _mm512_rem_epu32(a, b);
}

static FORCEINLINE __vec16_i32 __srem(__vec16_i32 a, __vec16_i32 b) {
  return _mm512_rem_epi32(a, b);
}

static FORCEINLINE __vec16_i32 __or(__vec16_i32 a, __vec16_i32 b) {
  return _mm512_or_epi32(a, b);
}

static FORCEINLINE __vec16_i32 __and(__vec16_i32 a, __vec16_i32 b) {
  return _mm512_and_epi32(a, b);
}

static FORCEINLINE __vec16_i32 __xor(__vec16_i32 a, __vec16_i32 b) {
  return _mm512_xor_epi32(a, b);
}

static FORCEINLINE __vec16_i32 __shl(__vec16_i32 a, __vec16_i32 b) {
  return _mm512_sllv_epi32(a, b);
}

static FORCEINLINE __vec16_i32 __lshr(__vec16_i32 a, __vec16_i32 b) {
  return _mm512_srlv_epi32(a, b);
}

static FORCEINLINE __vec16_i32 __ashr(__vec16_i32 a, __vec16_i32 b) {
  return _mm512_srav_epi32(a, b); 
}

static FORCEINLINE __vec16_i32 __shl(__vec16_i32 a, int32_t n) {
  return _mm512_slli_epi32(a, n);
}

static FORCEINLINE __vec16_i32 __lshr(__vec16_i32 a, int32_t n) {
  return _mm512_srli_epi32(a, n); 
}

static FORCEINLINE __vec16_i32 __ashr(__vec16_i32 a, int32_t n) {
  return _mm512_srai_epi32(a, n); 
}

static FORCEINLINE __vec16_i1 __equal_i32(const __vec16_i32 &a, const __vec16_i32 &b) {
  return _mm512_cmpeq_epi32_mask(a, b);
}

static FORCEINLINE __vec16_i1 __equal_i32_and_mask(const __vec16_i32 &a, const __vec16_i32 &b,
    __vec16_i1 m) {
  return _mm512_mask_cmpeq_epi32_mask(m, a, b);
}

static FORCEINLINE __vec16_i1 __not_equal_i32(__vec16_i32 a, __vec16_i32 b) {
  return _mm512_cmpneq_epi32_mask(a, b);
}

static FORCEINLINE __vec16_i1 __not_equal_i32_and_mask(__vec16_i32 a, __vec16_i32 b,
    __vec16_i1 m) {
  return _mm512_mask_cmpneq_epi32_mask(m, a, b);
}

static FORCEINLINE __vec16_i1 __unsigned_less_equal_i32(__vec16_i32 a, __vec16_i32 b) {
  return _mm512_cmple_epu32_mask(a, b);
}

static FORCEINLINE __vec16_i1 __unsigned_less_equal_i32_and_mask(__vec16_i32 a, __vec16_i32 b,
    __vec16_i1 m) {
  return _mm512_mask_cmple_epu32_mask(m, a, b);
}

static FORCEINLINE __vec16_i1 __signed_less_equal_i32(__vec16_i32 a, __vec16_i32 b) {
  return _mm512_cmple_epi32_mask(a, b);
}

static FORCEINLINE __vec16_i1 __signed_less_equal_i32_and_mask(__vec16_i32 a, __vec16_i32 b,
    __vec16_i1 m) {
  return _mm512_mask_cmple_epi32_mask(m, a, b);
}

static FORCEINLINE __vec16_i1 __unsigned_greater_equal_i32(__vec16_i32 a, __vec16_i32 b) {
  return _mm512_cmpge_epu32_mask(a, b);
}

static FORCEINLINE __vec16_i1 __unsigned_greater_equal_i32_and_mask(__vec16_i32 a, __vec16_i32 b,
    __vec16_i1 m) {
  return _mm512_mask_cmpge_epu32_mask(m, a, b);
}

static FORCEINLINE __vec16_i1 __signed_greater_equal_i32(__vec16_i32 a, __vec16_i32 b) {
  return _mm512_cmpge_epi32_mask(a, b);
}

static FORCEINLINE __vec16_i1 __signed_greater_equal_i32_and_mask(__vec16_i32 a, __vec16_i32 b,
    __vec16_i1 m) {
  return _mm512_mask_cmpge_epi32_mask(m, a, b);
}

static FORCEINLINE __vec16_i1 __unsigned_less_than_i32(__vec16_i32 a, __vec16_i32 b) {
  return _mm512_cmplt_epu32_mask(a, b);
}

static FORCEINLINE __vec16_i1 __unsigned_less_than_i32_and_mask(__vec16_i32 a, __vec16_i32 b,
    __vec16_i1 m) {
  return _mm512_mask_cmplt_epu32_mask(m, a, b);
}

static FORCEINLINE __vec16_i1 __signed_less_than_i32(__vec16_i32 a, __vec16_i32 b) {
  return _mm512_cmplt_epi32_mask(a, b);
}

static FORCEINLINE __vec16_i1 __signed_less_than_i32_and_mask(__vec16_i32 a, __vec16_i32 b,
    __vec16_i1 m) {
  return _mm512_mask_cmplt_epi32_mask(m, a, b);
}

static FORCEINLINE __vec16_i1 __unsigned_greater_than_i32(__vec16_i32 a, __vec16_i32 b) {
  return _mm512_cmpgt_epu32_mask(a, b);
}

static FORCEINLINE __vec16_i1 __unsigned_greater_than_i32_and_mask(__vec16_i32 a, __vec16_i32 b,
    __vec16_i1 m) {
  return _mm512_mask_cmpgt_epu32_mask(m, a, b);
}

static FORCEINLINE __vec16_i1 __signed_greater_than_i32(__vec16_i32 a, __vec16_i32 b) {
  return _mm512_cmpgt_epi32_mask(a, b);
}

static FORCEINLINE __vec16_i1 __signed_greater_than_i32_and_mask(__vec16_i32 a, __vec16_i32 b,
    __vec16_i1 m) {
  return _mm512_mask_cmpgt_epi32_mask(m, a, b);
}

static FORCEINLINE __vec16_i32 __select(__vec16_i1 mask,
    __vec16_i32 a, __vec16_i32 b) {
  return _mm512_mask_mov_epi32(b.v, mask, a.v);
} 

static FORCEINLINE __vec16_i32 __select(bool cond, __vec16_i32 a, __vec16_i32 b) {
  return cond ? a : b;
}

static FORCEINLINE int32_t __extract_element(__vec16_i32 v, uint32_t index) {
  return ((int32_t *)&v)[index];
}

static FORCEINLINE void __insert_element(__vec16_i32 *v, uint32_t index, int32_t val) {
  ((int32_t *)v)[index] = val;
}

template <class RetVecType> static RetVecType __smear_i32(int32_t i);
template <> FORCEINLINE __vec16_i32 __smear_i32<__vec16_i32>(int32_t i) {
  return _mm512_set1_epi32(i);
}

static const __vec16_i32 __ispc_one = __smear_i32<__vec16_i32>(1);
static const __vec16_i32 __ispc_thirty_two = __smear_i32<__vec16_i32>(32);
static const __vec16_i32 __ispc_ffffffff = __smear_i32<__vec16_i32>(-1);
static const __vec16_i32 __ispc_stride1(0, 1, 2, 3, 4, 5, 6, 7, 8, 9, 10, 11, 12, 13, 14, 15);

template <class RetVecType> static RetVecType __setzero_i32();
template <> FORCEINLINE __vec16_i32 __setzero_i32<__vec16_i32>() {
  return _mm512_setzero_epi32();
}

template <class RetVecType> static RetVecType __undef_i32();
template <> FORCEINLINE __vec16_i32 __undef_i32<__vec16_i32>() {
  return __vec16_i32();
}

static FORCEINLINE __vec16_i32 __broadcast_i32(__vec16_i32 v, int index) {
  int32_t val = __extract_element(v, index & 0xf);
  return _mm512_set1_epi32(val);
}

static FORCEINLINE __vec16_i8 __cast_trunc(__vec16_i8, const __vec16_i16 i16) {
  return __vec16_i8((uint8_t)(i16[0]&255),  (uint8_t)(i16[1]&255),  (uint8_t)(i16[2]&255),  (uint8_t)(i16[3]&255),
                    (uint8_t)(i16[4]&255),  (uint8_t)(i16[5]&255),  (uint8_t)(i16[6]&255),  (uint8_t)(i16[7]&255),
                    (uint8_t)(i16[8]&255),  (uint8_t)(i16[9]&255),  (uint8_t)(i16[10]&255), (uint8_t)(i16[11]&255),
                    (uint8_t)(i16[12]&255), (uint8_t)(i16[13]&255), (uint8_t)(i16[14]&255), (uint8_t)(i16[15]&255));
}

static FORCEINLINE __vec16_i16 __cast_trunc(__vec16_i16, const __vec16_i32 i32) {
  __vec16_i16 ret;
  __vec16_i32 i32_trunk = _mm512_and_epi32(i32, __smear_i32<__vec16_i32>(65535));
  _mm512_extstore_epi32(ret.v, i32_trunk, _MM_DOWNCONV_EPI32_UINT16, _MM_HINT_NONE);
  return ret;
}

static FORCEINLINE __vec16_i8 __cast_trunc(__vec16_i8, const __vec16_i32 i32) {
  __vec16_i8 ret;
  __vec16_i32 i32_trunk = _mm512_and_epi32(i32, __smear_i32<__vec16_i32>(255));
  _mm512_extstore_epi32(ret.v, i32, _MM_DOWNCONV_EPI32_UINT8, _MM_HINT_NONE);
  return ret;
}

static FORCEINLINE __vec16_i32 __cast_trunc(__vec16_i32, const __vec16_i64 i64) {
  return __vec16_i32(i64.v_lo);
}

static FORCEINLINE __vec16_i16 __cast_trunc(__vec16_i16, const __vec16_i64 i64) {
  return __cast_trunc(__vec16_i16(), i64.v_lo);
}

static FORCEINLINE __vec16_i8 __cast_trunc(__vec16_i8, const __vec16_i64 i64) {
  return __cast_trunc(__vec16_i8(), i64.v_lo);
}

static FORCEINLINE __vec16_i32 __rotate_i32(__vec16_i32 v, int index) {
  __vec16_i32 idx = __smear_i32<__vec16_i32>(index);
  __vec16_i32 shuffle = _mm512_and_epi32(_mm512_add_epi32(__ispc_stride1, idx),  __smear_i32<__vec16_i32>(0xf));
  return _mm512_mask_permutevar_epi32(v, 0xffff, shuffle, v);
}

static FORCEINLINE __vec16_i32 __shuffle_i32(__vec16_i32 v, __vec16_i32 index) {
  return _mm512_mask_permutevar_epi32(v, 0xffff, index, v);
}

static FORCEINLINE __vec16_i32 __shuffle2_i32(__vec16_i32 v0, __vec16_i32 v1, __vec16_i32 index) {
    const __vec16_i1 mask = __signed_less_than_i32(index, __smear_i32<__vec16_i32>(0x10));
    index = __and(index, __smear_i32<__vec16_i32>(0xF));
    __vec16_i32 ret = __undef_i32<__vec16_i32>();
    ret = _mm512_mask_permutevar_epi32(ret, mask, index, v0);
    ret = _mm512_mask_permutevar_epi32(ret, __not(mask), index, v1);
    return ret;
}

template <int ALIGN> static FORCEINLINE __vec16_i32 __load(const __vec16_i32 *p) {
#ifdef ISPC_FORCE_ALIGNED_MEMORY
  return _mm512_load_epi32(p);
#else
  __vec16_i32 v;
  v = _mm512_extloadunpacklo_epi32(v, p, _MM_UPCONV_EPI32_NONE, _MM_HINT_NONE);
  v = _mm512_extloadunpackhi_epi32(v, (uint8_t*)p+64, _MM_UPCONV_EPI32_NONE, _MM_HINT_NONE);
  return v;
#endif
}

#if 0
template <> FORCEINLINE __vec16_i32 __load<64>(const __vec16_i32 *p) {
  return _mm512_load_epi32(p);
}
#endif

template <int ALIGN> static FORCEINLINE void __store(__vec16_i32 *p, __vec16_i32 v) {
#ifdef ISPC_FORCE_ALIGNED_MEMORY
  _mm512_store_epi32(p, v);
#else
  _mm512_extpackstorelo_epi32(p, v, _MM_DOWNCONV_EPI32_NONE, _MM_HINT_NONE);
  _mm512_extpackstorehi_epi32((uint8_t*)p+64, v, _MM_DOWNCONV_EPI32_NONE, _MM_HINT_NONE);
#endif
}

#if 0
template <> FORCEINLINE void __store<64>(__vec16_i32 *p, __vec16_i32 v) {
  _mm512_store_epi32(p, v);
}
#endif

///////////////////////////////////////////////////////////////////////////
// int64
///////////////////////////////////////////////////////////////////////////
static FORCEINLINE 
void __masked_store_i64(void *p, const __vec16_i64 &v, __vec16_i1 mask) 
{
  __m512i v1;
  __m512i v2;
  v1 = _mm512_mask_permutevar_epi32(_mm512_undefined_epi32(), 0xAAAA,
      _mm512_set_16to16_pi(15,15,14,14,13,13,12,12,11,11,10,10,9,9,8,8),
      v.v_hi);
  v1 = _mm512_mask_permutevar_epi32(v1, 0x5555,
      _mm512_set_16to16_pi(15,15,14,14,13,13,12,12,11,11,10,10,9,9,8,8),
      v.v_lo);
  v2 = _mm512_mask_permutevar_epi32(_mm512_undefined_epi32(), 0xAAAA,
      _mm512_set_16to16_pi(7,7,6,6,5,5,4,4,3,3,2,2,1,1,0,0),
      v.v_hi);
  v2 = _mm512_mask_permutevar_epi32(v2, 0x5555,
      _mm512_set_16to16_pi(7,7,6,6,5,5,4,4,3,3,2,2,1,1,0,0),
      v.v_lo);
  _mm512_mask_store_epi64(p, mask, v2);
  _mm512_mask_store_epi64(((uint8_t*)p)+64, mask>>8, v1);
}

static FORCEINLINE void __insert_element(__vec16_i64 *v, uint32_t index, int64_t val) {
  ((int32_t *)&v->v_hi)[index] = val>>32;
  ((int32_t *)&v->v_lo)[index] = val;
}


template <class RetVecType> static RetVecType __setzero_i64();
template <> FORCEINLINE __vec16_i64 __setzero_i64<__vec16_i64>() {
  __vec16_i64 ret;
  ret.v_lo = _mm512_setzero_epi32();
  ret.v_hi = _mm512_setzero_epi32();
  return ret;
}

template <class RetVecType> static RetVecType __undef_i64();
template <> FORCEINLINE __vec16_i64 __undef_i64<__vec16_i64>() {
  return __vec16_i64();
}

static FORCEINLINE __vec16_i64 __add(const __vec16_i64 &a, const __vec16_i64 &b)
{    
  __mmask16 carry = 0;
  __m512i lo = _mm512_addsetc_epi32(a.v_lo, b.v_lo, &carry);
  __m512i hi = _mm512_adc_epi32(a.v_hi, carry, b.v_hi, &carry);
  return __vec16_i64(lo, hi);
}

static FORCEINLINE __vec16_i64 __sub(const __vec16_i64 &a, const __vec16_i64 &b)
{    
  __mmask16 borrow = 0;
  __m512i lo = _mm512_subsetb_epi32(a.v_lo, b.v_lo, &borrow);
  __m512i hi = _mm512_sbb_epi32(a.v_hi, borrow, b.v_hi, &borrow);
  return __vec16_i64(lo, hi);
}

/*! 64x32 bit mul -- address computations often use a scale that we
  know is 32 bits; and 32x64 is faster than 64x64 */
static FORCEINLINE __vec16_i64 __mul(const __vec16_i32 &a, const __vec16_i64 &b)
{
  return __vec16_i64(_mm512_mullo_epi32(a.v,b.v_lo),
      _mm512_add_epi32(_mm512_mullo_epi32(a.v, b.v_hi),
        _mm512_mulhi_epi32(a.v, b.v_lo)));
}

static FORCEINLINE __vec16_i64 __mul(const __vec16_i64 &a, const __vec16_i64 &b)
{
  __vec16_i32 lo = _mm512_mullo_epi32(a.v_lo,b.v_lo);
  __vec16_i32 hi_m1 = _mm512_mulhi_epi32(a.v_lo, b.v_lo);
  __vec16_i32 hi_m2 = _mm512_mullo_epi32(a.v_hi, b.v_lo);
  __vec16_i32 hi_m3 = _mm512_mullo_epi32(a.v_lo, b.v_hi);
  __mmask16 carry = 0;
  __vec16_i32 hi_p23 = _mm512_addsetc_epi32(hi_m2, hi_m1, &carry);
  __vec16_i32 hi = _mm512_adc_epi32(hi_m3, carry, hi_p23, &carry);
  return __vec16_i64(lo, hi);
}

static FORCEINLINE __vec16_i64 __sdiv(const __vec16_i64 &a, const __vec16_i64 &b)
{
  __vec16_i64 ret;
  for(int i=0; i<16; i++) {
    int64_t dividend = __extract_element(a, i);
    int64_t divisor = __extract_element(b, i);
    int64_t quotient = dividend / divisor; // SVML
    __insert_element(&ret, i, quotient);
  }
  return ret;
}

static FORCEINLINE __vec16_i64 __udiv(const __vec16_i64 &a, const __vec16_i64 &b)
{
  __vec16_i64 ret;
  for(int i=0; i<16; i++) {
    uint64_t dividend = __extract_element(a, i);
    uint64_t divisor = __extract_element(b, i);
    uint64_t quotient = dividend / divisor; // SVML
    __insert_element(&ret, i, quotient);
  }
  return ret;
}

static FORCEINLINE __vec16_i64 __or(__vec16_i64 a, __vec16_i64 b) {
  return __vec16_i64(_mm512_or_epi32(a.v_lo, b.v_lo), _mm512_or_epi32(a.v_hi, b.v_hi));
}

static FORCEINLINE __vec16_i64 __and(__vec16_i64 a, __vec16_i64 b) {
  return __vec16_i64(_mm512_and_epi32(a.v_lo, b.v_lo), _mm512_and_epi32(a.v_hi, b.v_hi));
}

static FORCEINLINE __vec16_i64 __xor(__vec16_i64 a, __vec16_i64 b) {
  return __vec16_i64(_mm512_xor_epi32(a.v_lo, b.v_lo), _mm512_xor_epi32(a.v_hi, b.v_hi));
}

static FORCEINLINE __vec16_i64 __shl(__vec16_i64 a, __vec16_i64 b) {
  __vec16_i32 xfer = _mm512_srlv_epi32(a.v_lo, _mm512_sub_epi32(__ispc_thirty_two, b.v_lo));
  __vec16_i32 hi = _mm512_or_epi32(_mm512_sllv_epi32(a.v_hi, b.v_lo), xfer);
  __vec16_i32 lo = _mm512_sllv_epi32(a.v_lo, b.v_lo);
  return __vec16_i64(lo, hi);
}

static FORCEINLINE __vec16_i64 __shl(__vec16_i64 a, unsigned long long b) {
  __vec16_i32 hi = _mm512_or_epi32(_mm512_slli_epi32(a.v_hi, b), 
      _mm512_srli_epi32(a.v_lo, 32-b));
  __vec16_i32 lo = _mm512_slli_epi32(a.v_lo, b);
  return __vec16_i64(lo, hi);
}

static FORCEINLINE __vec16_i64 __lshr(__vec16_i64 a, __vec16_i64 b) {
  __vec16_i32 shift = _mm512_sub_epi32(__ispc_thirty_two, b.v_lo);
  __vec16_i32 xfer = _mm512_and_epi32(_mm512_sllv_epi32(__ispc_ffffffff, shift), _mm512_sllv_epi32(a.v_hi, shift));
  //__vec16_i32 xfer = _mm512_sllv_epi32(_mm512_and_epi32(a.v_hi, 
  //                                                      _mm512_sub_epi32(_mm512_sllv_epi32(__ispc_one, b.v_lo), __ispc_one)), 
  //                                     _mm512_sub_epi32(__ispc_thirty_two, b.v_lo));
  __vec16_i32 hi = _mm512_srlv_epi32(a.v_hi, b.v_lo);
  __vec16_i32 lo = _mm512_or_epi32(xfer, _mm512_srlv_epi32(a.v_lo, b.v_lo));
  return __vec16_i64(lo, hi);
}

static FORCEINLINE __vec16_i64 __ashr(__vec16_i64 a, __vec16_i64 b) {
  __vec16_i32 xfer = _mm512_sllv_epi32(_mm512_and_epi32(a.v_hi, 
        _mm512_sub_epi32(_mm512_sllv_epi32(__ispc_one, b.v_lo), __ispc_one)), 
      _mm512_sub_epi32(__ispc_thirty_two, b.v_lo));
  __vec16_i32 hi = _mm512_srav_epi32(a.v_hi, b.v_lo);
  __vec16_i32 lo = _mm512_or_epi32(xfer, _mm512_srlv_epi32(a.v_lo, b.v_lo));
  return __vec16_i64(lo, hi);
}

static FORCEINLINE __vec16_i64 __ashr(__vec16_i64 a, unsigned long long b) {
  __vec16_i32 xfer
    = _mm512_slli_epi32(_mm512_and_epi32(a.v_hi, 
          _mm512_set1_epi32((1<<b)-1)),
        32-b);
  __vec16_i32 hi = _mm512_srai_epi32(a.v_hi, b);
  __vec16_i32 lo = _mm512_or_epi32(xfer, _mm512_srli_epi32(a.v_lo, b));
  return __vec16_i64(lo, hi);
}

static FORCEINLINE __vec16_i1 __equal_i64(const __vec16_i64 &a, const __vec16_i64 &b) {
  const __mmask16 lo_match = _mm512_cmpeq_epi32_mask(a.v_lo,b.v_lo);
  return _mm512_mask_cmpeq_epi32_mask(lo_match,a.v_hi,b.v_hi);
}

static FORCEINLINE __vec16_i1 __equal_i64_and_mask(const __vec16_i64 &a, const __vec16_i64 &b,
    __vec16_i1 mask) {
  __mmask16 lo_match = _mm512_mask_cmpeq_epi32_mask((__mmask16)mask, a.v_lo,b.v_lo);
  __mmask16 full_match = _mm512_mask_cmpeq_epi32_mask(lo_match,a.v_hi,b.v_hi);
  return full_match;
}

static FORCEINLINE __vec16_i1 __not_equal_i64(const __vec16_i64 &a, const __vec16_i64 &b) {
  return __not(__equal_i64(a,b));
}

static FORCEINLINE __vec16_i1 __not_equal_i64_and_mask(const __vec16_i64 &a, const __vec16_i64 &b,
    __vec16_i1 mask) {
  return __and(__not(__equal_i64(a,b)), mask);
}

static FORCEINLINE __vec16_i64 __select(__vec16_i1 mask,
  __vec16_i64 a, __vec16_i64 b) {
  __vec16_i64 ret;
  ret.v_hi = _mm512_mask_mov_epi32(b.v_hi, mask, a.v_hi);
  ret.v_lo = _mm512_mask_mov_epi32(b.v_lo, mask, a.v_lo);
  return ret;
}

template <class RetVecType> static RetVecType __smear_i64(const int64_t &l);
template <> FORCEINLINE  __vec16_i64 __smear_i64<__vec16_i64>(const int64_t &l) {
  const int *i = (const int*)&l;
  return __vec16_i64(_mm512_set1_epi32(i[0]), _mm512_set1_epi32(i[1]));
}

static FORCEINLINE __vec16_i64 __rotate_i64(__vec16_i64 v, int index) {
  __vec16_i32 idx = __smear_i32<__vec16_i32>(index);
  __vec16_i32 shuffle = _mm512_and_epi32(_mm512_add_epi32(__ispc_stride1, idx),  __smear_i32<__vec16_i32>(0xf));
  return __vec16_i64(_mm512_mask_permutevar_epi32(v.v_lo, 0xffff, shuffle, v.v_lo), 
                     _mm512_mask_permutevar_epi32(v.v_hi, 0xffff, shuffle, v.v_hi));
}

static FORCEINLINE __vec16_i64 __shuffle2_i64(__vec16_i64 v0, __vec16_i64 v1, __vec16_i32 index) {
  return __vec16_i64(__shuffle2_i32(v0.v_lo, v1.v_lo, index), __shuffle2_i32(v0.v_hi, v1.v_hi, index));
}


template <int ALIGN> static FORCEINLINE __vec16_i64 __load(const __vec16_i64 *p) {
  __vec16_i32 v1;
  __vec16_i32 v2;
  const uint8_t*ptr = (const uint8_t*)p;
  v2 = _mm512_extloadunpacklo_epi32(v2, ptr, _MM_UPCONV_EPI32_NONE, _MM_HINT_NONE);
  v2 = _mm512_extloadunpackhi_epi32(v2, ptr+64, _MM_UPCONV_EPI32_NONE, _MM_HINT_NONE);
  v1 = _mm512_extloadunpacklo_epi32(v1, ptr+64, _MM_UPCONV_EPI32_NONE, _MM_HINT_NONE);
  v1 = _mm512_extloadunpackhi_epi32(v1, ptr+128, _MM_UPCONV_EPI32_NONE, _MM_HINT_NONE);

  __vec16_i64 ret;
  ret.v_hi = _mm512_mask_permutevar_epi32(ret.v_hi, 0xFF00,
      _mm512_set_16to16_pi(15,13,11,9,7,5,3,1,14,12,10,8,6,4,2,0),
      v1);
  ret.v_hi = _mm512_mask_permutevar_epi32(ret.v_hi, 0x00FF,
      _mm512_set_16to16_pi(14,12,10,8,6,4,2,0,15,13,11,9,7,5,3,1),
      v2);
  ret.v_lo = _mm512_mask_permutevar_epi32(ret.v_lo, 0xFF00,
      _mm512_set_16to16_pi(14,12,10,8,6,4,2,0,15,13,11,9,7,5,3,1),
      v1);
  ret.v_lo = _mm512_mask_permutevar_epi32(ret.v_lo, 0x00FF,
      _mm512_set_16to16_pi(15,13,11,9,7,5,3,1,14,12,10,8,6,4,2,0),
      v2);
  return ret;    
}

#if 0
template <> FORCEINLINE __vec16_i64 __load<64>(const __vec16_i64 *p) {
  __m512i v2 = _mm512_load_epi32(p);
  __m512i v1 = _mm512_load_epi32(((uint8_t*)p)+64);
  __vec16_i64 ret;
  ret.v_hi = _mm512_mask_permutevar_epi32(ret.v_hi, 0xFF00,
      _mm512_set_16to16_pi(15,13,11,9,7,5,3,1,14,12,10,8,6,4,2,0),
      v1);
  ret.v_hi = _mm512_mask_permutevar_epi32(ret.v_hi, 0x00FF,
      _mm512_set_16to16_pi(14,12,10,8,6,4,2,0,15,13,11,9,7,5,3,1),
      v2);
  ret.v_lo = _mm512_mask_permutevar_epi32(ret.v_lo, 0xFF00,
      _mm512_set_16to16_pi(14,12,10,8,6,4,2,0,15,13,11,9,7,5,3,1),
      v1);
  ret.v_lo = _mm512_mask_permutevar_epi32(ret.v_lo, 0x00FF,
      _mm512_set_16to16_pi(15,13,11,9,7,5,3,1,14,12,10,8,6,4,2,0),
      v2);
  return ret;    
}

template <> FORCEINLINE __vec16_i64 __load<128>(const __vec16_i64 *p) {
  return __load<64>(p);
}
#endif

template <int ALIGN> static FORCEINLINE void __store(__vec16_i64 *p, __vec16_i64 v) {
  __m512i v1;
  __m512i v2;
  v1 = _mm512_mask_permutevar_epi32(_mm512_undefined_epi32(), 0xAAAA,
      _mm512_set_16to16_pi(15,15,14,14,13,13,12,12,11,11,10,10,9,9,8,8),
      v.v_hi);
  v1 = _mm512_mask_permutevar_epi32(v1, 0x5555,
      _mm512_set_16to16_pi(15,15,14,14,13,13,12,12,11,11,10,10,9,9,8,8),
      v.v_lo);
  v2 = _mm512_mask_permutevar_epi32(_mm512_undefined_epi32(), 0xAAAA,
      _mm512_set_16to16_pi(7,7,6,6,5,5,4,4,3,3,2,2,1,1,0,0),
      v.v_hi);
  v2 = _mm512_mask_permutevar_epi32(v2, 0x5555,
      _mm512_set_16to16_pi(7,7,6,6,5,5,4,4,3,3,2,2,1,1,0,0),
      v.v_lo);
  _mm512_extpackstorelo_epi32(p, v2, _MM_DOWNCONV_EPI32_NONE, _MM_HINT_NONE);
  _mm512_extpackstorehi_epi32((uint8_t*)p+64, v2, _MM_DOWNCONV_EPI32_NONE, _MM_HINT_NONE);
  _mm512_extpackstorelo_epi32((uint8_t*)p+64, v1, _MM_DOWNCONV_EPI32_NONE, _MM_HINT_NONE);
  _mm512_extpackstorehi_epi32((uint8_t*)p+128, v1, _MM_DOWNCONV_EPI32_NONE, _MM_HINT_NONE);
}
#if 0
template <> FORCEINLINE void __store<64>(__vec16_i64 *p, __vec16_i64 v) {
  __m512i v1;
  __m512i v2;
  v1 = _mm512_mask_permutevar_epi32(_mm512_undefined_epi32(), 0xAAAA,
      _mm512_set_16to16_pi(15,15,14,14,13,13,12,12,11,11,10,10,9,9,8,8),
      v.v_hi);
  v1 = _mm512_mask_permutevar_epi32(v1, 0x5555,
      _mm512_set_16to16_pi(15,15,14,14,13,13,12,12,11,11,10,10,9,9,8,8),
      v.v_lo);
  v2 = _mm512_mask_permutevar_epi32(_mm512_undefined_epi32(), 0xAAAA,
      _mm512_set_16to16_pi(7,7,6,6,5,5,4,4,3,3,2,2,1,1,0,0),
      v.v_hi);
  v2 = _mm512_mask_permutevar_epi32(v2, 0x5555,
      _mm512_set_16to16_pi(7,7,6,6,5,5,4,4,3,3,2,2,1,1,0,0),
      v.v_lo);    
  _mm512_store_epi64(p, v2);
  _mm512_store_epi64(((uint8_t*)p)+64, v1);
}

template <> FORCEINLINE void __store<128>(__vec16_i64 *p, __vec16_i64 v) {
  __store<64>(p, v);
}
#endif

/*! gather vector of 64-bit ints from addresses pointing to uniform ints 

  (iw) WARNING: THIS CODE ONLY WORKS FOR GATHERS FROM ARRAYS OF
 ***UNIFORM*** INT64's/POINTERS.  (problem is that ispc doesn't
 expose whether it's from array of uniform or array of varying
 poitners, so in here there's no way to tell - only thing we can do
 is pick one...
 */
static FORCEINLINE __vec16_i64
__gather_base_offsets32_i64(uint8_t *base, uint32_t scale, __vec16_i32 offsets, 
    __vec16_i1 mask) {
  __vec16_i64 ret;
  ret.v_lo = _mm512_mask_i32extgather_epi32(_mm512_undefined_epi32(), mask, offsets, 
      base, _MM_UPCONV_EPI32_NONE, scale,
      _MM_HINT_NONE);
  ret.v_hi = _mm512_mask_i32extgather_epi32(_mm512_undefined_epi32(), mask, offsets, 
      base+4, _MM_UPCONV_EPI32_NONE, scale,
      _MM_HINT_NONE);
  return ret;
}

/*! gather vector of 64-bit ints from addresses pointing to uniform ints 

  (iw) WARNING: THIS CODE ONLY WORKS FOR GATHERS FROM ARRAYS OF
 ***UNIFORM*** INT64's/POINTERS.  (problem is that ispc doesn't
 expose whether it's from array of uniform or array of varying
 poitners, so in here there's no way to tell - only thing we can do
 is pick one...
 */
  static FORCEINLINE __vec16_i64
__gather64_i64(__vec16_i64 addr, __vec16_i1 mask) 
{
  __vec16_i64 ret;

  // There is no gather instruction with 64-bit offsets in KNC.
  // We have to manually iterate over the upper 32 bits ;-)
  __vec16_i1 still_to_do = mask;
  const __vec16_i32 signed_offsets = _mm512_add_epi32(addr.v_lo, __smear_i32<__vec16_i32>((int32_t)INT_MIN));
  while (still_to_do) {
    int first_active_lane = _mm_tzcnt_32((int)still_to_do);
    const uint32_t &hi32 = ((uint*)&addr.v_hi)[first_active_lane];
    __vec16_i1 match = _mm512_mask_cmp_epi32_mask(still_to_do,addr.v_hi,
        __smear_i32<__vec16_i32>((int32_t)hi32),
        _MM_CMPINT_EQ);

    void * base = (void*)((((unsigned long)hi32) << 32) + (unsigned long)(-(long)INT_MIN));
    ret.v_lo = _mm512_mask_i32extgather_epi32(ret.v_lo, match, signed_offsets, 
        base, _MM_UPCONV_EPI32_NONE, 1,
        _MM_HINT_NONE);
    ret.v_hi = _mm512_mask_i32extgather_epi32(ret.v_hi, match, signed_offsets, 
        base+4, _MM_UPCONV_EPI32_NONE, 1,
        _MM_HINT_NONE);

    still_to_do = _mm512_kxor(match, still_to_do);
  }

  return ret;
}



///////////////////////////////////////////////////////////////////////////
// float
///////////////////////////////////////////////////////////////////////////

static FORCEINLINE __vec16_f __add(__vec16_f a, __vec16_f b) { 
  return _mm512_add_ps(a, b);
}

static FORCEINLINE __vec16_f __sub(__vec16_f a, __vec16_f b) {
  return _mm512_sub_ps(a, b);
}

static FORCEINLINE __vec16_f __mul(__vec16_f a, __vec16_f b) {
  return _mm512_mul_ps(a, b);
}

static FORCEINLINE __vec16_f __div(__vec16_f a, __vec16_f b) {
  return _mm512_div_ps(a, b);
}

static FORCEINLINE __vec16_i1 __equal_float(__vec16_f a, __vec16_f b) {
  return _mm512_cmpeq_ps_mask(a, b);
}

static FORCEINLINE __vec16_i1 __equal_float_and_mask(__vec16_f a, __vec16_f b,
    __vec16_i1 m) {
  return _mm512_mask_cmpeq_ps_mask(m, a, b);
}

static FORCEINLINE __vec16_i1 __not_equal_float(__vec16_f a, __vec16_f b) {
  return _mm512_cmpneq_ps_mask(a, b);
}

static FORCEINLINE __vec16_i1 __not_equal_float_and_mask(__vec16_f a, __vec16_f b,
    __vec16_i1 m) {
  return _mm512_mask_cmpneq_ps_mask(m, a, b);
}

static FORCEINLINE __vec16_i1 __less_than_float(__vec16_f a, __vec16_f b) {
  return _mm512_cmplt_ps_mask(a, b);
}

static FORCEINLINE __vec16_i1 __less_than_float_and_mask(__vec16_f a, __vec16_f b,
    __vec16_i1 m) {
  return _mm512_mask_cmplt_ps_mask(m, a, b);
}

static FORCEINLINE __vec16_i1 __less_equal_float(__vec16_f a, __vec16_f b) {
  return _mm512_cmple_ps_mask(a, b);
}

static FORCEINLINE __vec16_i1 __less_equal_float_and_mask(__vec16_f a, __vec16_f b,
    __vec16_i1 m) {
  return _mm512_mask_cmple_ps_mask(m, a, b);
}

static FORCEINLINE __vec16_i1 __greater_than_float(__vec16_f a, __vec16_f b) {
  return _mm512_cmpnle_ps_mask(a, b);
}

static FORCEINLINE __vec16_i1 __greater_than_float_and_mask(__vec16_f a, __vec16_f b,
    __vec16_i1 m) {
  return _mm512_mask_cmpnle_ps_mask(m, a, b);
}

static FORCEINLINE __vec16_i1 __greater_equal_float(__vec16_f a, __vec16_f b) {
  return _mm512_cmpnlt_ps_mask(a, b);
}

static FORCEINLINE __vec16_i1 __greater_equal_float_and_mask(__vec16_f a, __vec16_f b,
    __vec16_i1 m) {
  return _mm512_mask_cmpnlt_ps_mask(m, a, b);
}

static FORCEINLINE __vec16_i1 __ordered_float(__vec16_f a, __vec16_f b) {
  return _mm512_cmpord_ps_mask(a, b);
}

static FORCEINLINE __vec16_i1 __unordered_float(__vec16_f a, __vec16_f b) {
  return _mm512_cmpunord_ps_mask(a, b);
}

static FORCEINLINE __vec16_f __select(__vec16_i1 mask, __vec16_f a, __vec16_f b) {
  return _mm512_mask_mov_ps(b, mask, a);
}

static FORCEINLINE __vec16_f __select(bool cond, __vec16_f a, __vec16_f b) {
  return cond ? a : b;
}

static FORCEINLINE float __extract_element(__vec16_f v, uint32_t index) {
  return ((float *)&v)[index];
}

static FORCEINLINE void  __insert_element(__vec16_f *v, uint32_t index, float val) {
  ((float *)v)[index] = val;
}

template <class RetVecType> static RetVecType __smear_float(float f);
template <> FORCEINLINE __vec16_f __smear_float<__vec16_f>(float f) {
  return _mm512_set_1to16_ps(f);
}

template <class RetVecType> static RetVecType __setzero_float();
template <> FORCEINLINE __vec16_f __setzero_float<__vec16_f>() {
  return _mm512_setzero_ps();
}

template <class RetVecType> static RetVecType __undef_float();
template <> FORCEINLINE __vec16_f __undef_float<__vec16_f>() {
  return __vec16_f();
}

static FORCEINLINE __vec16_f __broadcast_float(__vec16_f v, int index) {
  int32_t val = __extract_element(v, index & 0xf);
  return _mm512_set1_ps(val);
}

static FORCEINLINE __vec16_f __shuffle_float(__vec16_f v, __vec16_i32 index) {
  return _mm512_castsi512_ps(_mm512_mask_permutevar_epi32(_mm512_castps_si512(v), 0xffff, index, _mm512_castps_si512(v)));
}

template <int ALIGN> static FORCEINLINE __vec16_f __load(const __vec16_f *p) {
#ifdef ISPC_FORCE_ALIGNED_MEMORY
  return _mm512_load_ps(p);
#else
  __vec16_f v;
  v = _mm512_extloadunpacklo_ps(v, p, _MM_UPCONV_PS_NONE, _MM_HINT_NONE);
  v = _mm512_extloadunpackhi_ps(v, (uint8_t*)p+64, _MM_UPCONV_PS_NONE, _MM_HINT_NONE);
  return v;
#endif
}
#if 0
template <> FORCEINLINE __vec16_f __load<64>(const __vec16_f *p) {
  return _mm512_load_ps(p);
}
#endif
template <int ALIGN> static FORCEINLINE void __store(__vec16_f *p, __vec16_f v) {
#ifdef ISPC_FORCE_ALIGNED_MEMORY
  _mm512_store_ps(p, v);
#else
  _mm512_extpackstorelo_ps(p, v, _MM_DOWNCONV_PS_NONE, _MM_HINT_NONE);
  _mm512_extpackstorehi_ps((uint8_t*)p+64, v, _MM_DOWNCONV_PS_NONE, _MM_HINT_NONE);
#endif
}
#if 0
template <> FORCEINLINE void __store<64>(__vec16_f *p, __vec16_f v) {
  _mm512_store_ps(p, v);
}
#endif

///////////////////////////////////////////////////////////////////////////
// double
///////////////////////////////////////////////////////////////////////////

static FORCEINLINE __vec16_d __add(__vec16_d a, __vec16_d b) { 
  __vec16_d ret;
  ret.v1 = _mm512_add_pd(a.v1, b.v1);
  ret.v2 = _mm512_add_pd(a.v2, b.v2);
  return ret;
}

static FORCEINLINE __vec16_d __sub(__vec16_d a, __vec16_d b) {
  __vec16_d ret;
  ret.v1 = _mm512_sub_pd(a.v1, b.v1);
  ret.v2 = _mm512_sub_pd(a.v2, b.v2);
  return ret;
}

static FORCEINLINE __vec16_d __mul(__vec16_d a, __vec16_d b) {
  __vec16_d ret;
  ret.v1 = _mm512_mul_pd(a.v1, b.v1);
  ret.v2 = _mm512_mul_pd(a.v2, b.v2);
  return ret;
}

static FORCEINLINE __vec16_d __div(__vec16_d a, __vec16_d b) {
  __vec16_d ret;
  ret.v1 = _mm512_div_pd(a.v1, b.v1);
  ret.v2 = _mm512_div_pd(a.v2, b.v2);
  return ret;
}

static FORCEINLINE __vec16_i1 __equal_double(__vec16_d a, __vec16_d b) {
  __vec16_i1 ret1;
  __vec16_i1 ret2;
  ret1 = _mm512_cmpeq_pd_mask(a.v1, b.v1);
  ret2 = _mm512_cmpeq_pd_mask(a.v2, b.v2);
  return _mm512_kmovlhb(ret1, ret2);
}

static FORCEINLINE __vec16_i1 __equal_double_and_mask(__vec16_d a, __vec16_d b,
    __vec16_i1 m) {
  __vec16_i1 ret1;
  __vec16_i1 ret2;
  ret1 = _mm512_mask_cmpeq_pd_mask(m, a.v1, b.v1);
  __vec16_i1 tmp_m = m;
  ret2 = _mm512_mask_cmpeq_pd_mask(_mm512_kswapb(tmp_m,tmp_m), a.v2, b.v2);
  return _mm512_kmovlhb(ret1, ret2);
}

static FORCEINLINE __vec16_i1 __not_equal_double(__vec16_d a, __vec16_d b) {
  __vec16_i1 ret1;
  __vec16_i1 ret2;
  ret1 = _mm512_cmpneq_pd_mask(a.v1, b.v1);
  ret2 = _mm512_cmpneq_pd_mask(a.v2, b.v2);
  return _mm512_kmovlhb(ret1, ret2);
}

static FORCEINLINE __vec16_i1 __not_equal_double_and_mask(__vec16_d a, __vec16_d b,
    __vec16_i1 m) {
  __vec16_i1 ret1;
  __vec16_i1 ret2;
  __vec16_i1 tmp_m = m;
  ret1 = _mm512_mask_cmpneq_pd_mask(m, a.v1, b.v1);
  ret2 = _mm512_mask_cmpneq_pd_mask(_mm512_kswapb(tmp_m, tmp_m), a.v2, b.v2);
  return _mm512_kmovlhb(ret1, ret2);
}

static FORCEINLINE __vec16_i1 __less_than_double(__vec16_d a, __vec16_d b) {
  __vec16_i1 ret1;
  __vec16_i1 ret2;
  ret1 = _mm512_cmplt_pd_mask(a.v1, b.v1);
  ret2 = _mm512_cmplt_pd_mask(a.v2, b.v2);
  return _mm512_kmovlhb(ret1, ret2);
}

static FORCEINLINE __vec16_i1 __less_than_double_and_mask(__vec16_d a, __vec16_d b,
    __vec16_i1 m) {
  __vec16_i1 ret1;
  __vec16_i1 ret2;
  __vec16_i1 tmp_m = m;
  ret1 = _mm512_mask_cmplt_pd_mask(m, a.v1, b.v1);
  ret2 = _mm512_mask_cmplt_pd_mask(_mm512_kswapb(tmp_m, tmp_m), a.v2, b.v2);
  return _mm512_kmovlhb(ret1, ret2);
}

static FORCEINLINE __vec16_i1 __less_equal_double(__vec16_d a, __vec16_d b) {
  __vec16_i1 ret1;
  __vec16_i1 ret2;
  ret1 = _mm512_cmple_pd_mask(a.v1, b.v1);
  ret2 = _mm512_cmple_pd_mask(a.v2, b.v2);
  return _mm512_kmovlhb(ret1, ret2);
}

static FORCEINLINE __vec16_i1 __less_equal_double_and_mask(__vec16_d a, __vec16_d b,
    __vec16_i1 m) {
  __vec16_i1 ret1;
  __vec16_i1 ret2;
  __vec16_i1 tmp_m = m;
  ret1 = _mm512_mask_cmple_pd_mask(m, a.v1, b.v1);
  ret2 = _mm512_mask_cmple_pd_mask(_mm512_kswapb(tmp_m, tmp_m), a.v2, b.v2);
  return _mm512_kmovlhb(ret1, ret2);
}

static FORCEINLINE __vec16_i1 __greater_than_double(__vec16_d a, __vec16_d b) {
  __vec16_i1 ret1;
  __vec16_i1 ret2;
  ret1 = _mm512_cmpnle_pd_mask(a.v1, b.v1);
  ret2 = _mm512_cmpnle_pd_mask(a.v2, b.v2);
  return _mm512_kmovlhb(ret1, ret2);
}

static FORCEINLINE __vec16_i1 __greater_than_double_and_mask(__vec16_d a, __vec16_d b,
    __vec16_i1 m) {
  __vec16_i1 ret1;
  __vec16_i1 ret2;
  __vec16_i1 tmp_m = m;
  ret1 = _mm512_mask_cmpnle_pd_mask(m, a.v1, b.v1);
  ret2 = _mm512_mask_cmpnle_pd_mask(_mm512_kswapb(tmp_m, tmp_m), a.v2, b.v2);
  return _mm512_kmovlhb(ret1, ret2);
}

static FORCEINLINE __vec16_i1 __greater_equal_double(__vec16_d a, __vec16_d b) {
  __vec16_i1 ret1;
  __vec16_i1 ret2;
  ret1 = _mm512_cmpnlt_pd_mask(a.v1, b.v1);
  ret2 = _mm512_cmpnlt_pd_mask(a.v2, b.v2);
  return _mm512_kmovlhb(ret1, ret2);
}

static FORCEINLINE __vec16_i1 __greater_equal_double_and_mask(__vec16_d a, __vec16_d b,
    __vec16_i1 m) {
  __vec16_i1 ret1;
  __vec16_i1 ret2;
  __vec16_i1 tmp_m = m;
  ret1 = _mm512_mask_cmpnlt_pd_mask(m, a.v1, b.v1);
  ret2 = _mm512_mask_cmpnlt_pd_mask(_mm512_kswapb(tmp_m, tmp_m), a.v2, b.v2);
  return _mm512_kmovlhb(ret1, ret2);
}

static FORCEINLINE __vec16_i1 __ordered_double(__vec16_d a, __vec16_d b) {
  __vec16_i1 ret1;
  __vec16_i1 ret2;
  ret1 = _mm512_cmpord_pd_mask(a.v1, b.v1);
  ret2 = _mm512_cmpord_pd_mask(a.v2, b.v2);
  return _mm512_kmovlhb(ret1, ret2);
}

static FORCEINLINE __vec16_i1 __unordered_double(__vec16_d a, __vec16_d b) {
  __vec16_i1 ret1;
  __vec16_i1 ret2;
  ret1 = _mm512_cmpunord_pd_mask(a.v1, b.v1);
  ret2 = _mm512_cmpunord_pd_mask(a.v2, b.v2);
  return _mm512_kmovlhb(ret1, ret2);
}

static FORCEINLINE __vec16_d __select(__vec16_i1 mask, __vec16_d a, __vec16_d b) {
  __vec16_d ret;
  __vec16_i1 tmp_m = mask;
  ret.v1 = _mm512_mask_mov_pd(b.v1, mask, a.v1);
  ret.v2 = _mm512_mask_mov_pd(b.v2, _mm512_kswapb(tmp_m, tmp_m), a.v2);
  return ret;
}


static FORCEINLINE __vec16_d __select(bool cond, __vec16_d a, __vec16_d b) {
  return cond ? a : b;
}

static FORCEINLINE double __extract_element(__vec16_d v, uint32_t index) {
  return ((double *)&v)[index];
}

static FORCEINLINE void  __insert_element(__vec16_d *v, uint32_t index, double val) {
  ((double *)v)[index] = val;
}

template <class RetVecType> static RetVecType __smear_double(double d);
template <> FORCEINLINE __vec16_d __smear_double<__vec16_d>(double d) {
  __vec16_d ret;
  ret.v1 = _mm512_set1_pd(d);
  ret.v2 = _mm512_set1_pd(d);
  return ret;
}

template <class RetVecType> static RetVecType __setzero_double();
template <> FORCEINLINE __vec16_d __setzero_double<__vec16_d>() {
  __vec16_d ret;
  ret.v1 = _mm512_setzero_pd();
  ret.v2 = _mm512_setzero_pd();
  return ret;
}

template <class RetVecType> static RetVecType __undef_double();
template <> FORCEINLINE __vec16_d __undef_double<__vec16_d>() {
  return __vec16_d();
}

static FORCEINLINE __vec16_d __broadcast_double(__vec16_d v, int index) {
  __vec16_d ret;
  double val = __extract_element(v, index & 0xf);
  ret.v1 = _mm512_set1_pd(val);
  ret.v2 = _mm512_set1_pd(val);
  return ret;
}

template <int ALIGN> static FORCEINLINE __vec16_d __load(const __vec16_d *p) {
  __vec16_d ret;
  ret.v1 = _mm512_extloadunpacklo_pd(ret.v1, p, _MM_UPCONV_PD_NONE, _MM_HINT_NONE);
  ret.v1 = _mm512_extloadunpackhi_pd(ret.v1, (uint8_t*)p+64, _MM_UPCONV_PD_NONE, _MM_HINT_NONE);
  ret.v2 = _mm512_extloadunpacklo_pd(ret.v2, (uint8_t*)p+64, _MM_UPCONV_PD_NONE, _MM_HINT_NONE);
  ret.v2 = _mm512_extloadunpackhi_pd(ret.v2, (uint8_t*)p+128, _MM_UPCONV_PD_NONE, _MM_HINT_NONE);
  return ret;
}
#if 0
template <> FORCEINLINE __vec16_d __load<64>(const __vec16_d *p) {
  __vec16_d ret;
  ret.v1 = _mm512_load_pd(p);
  ret.v2 = _mm512_load_pd(((uint8_t*)p)+64);
  return ret;
}

template <> FORCEINLINE __vec16_d __load<128>(const __vec16_d *p) {
  return __load<64>(p);
}
#endif
template <int ALIGN> static FORCEINLINE void __store(__vec16_d *p, __vec16_d v) {
  _mm512_extpackstorelo_pd(p, v.v1, _MM_DOWNCONV_PD_NONE, _MM_HINT_NONE);
  _mm512_extpackstorehi_pd((uint8_t*)p+64, v.v1, _MM_DOWNCONV_PD_NONE, _MM_HINT_NONE);
  _mm512_extpackstorelo_pd((uint8_t*)p+64, v.v2, _MM_DOWNCONV_PD_NONE, _MM_HINT_NONE);
  _mm512_extpackstorehi_pd((uint8_t*)p+128, v.v2, _MM_DOWNCONV_PD_NONE, _MM_HINT_NONE);
}
#if 0
template <> FORCEINLINE void __store<64>(__vec16_d *p, __vec16_d v) {
  _mm512_store_pd(p, v.v1);
  _mm512_store_pd(((uint8_t*)p)+64, v.v2);
}

template <> FORCEINLINE void __store<128>(__vec16_d *p, __vec16_d v) {
  __store<64>(p, v);
}
#endif
///////////////////////////////////////////////////////////////////////////
// casts
///////////////////////////////////////////////////////////////////////////
static FORCEINLINE __vec16_i16 __cast_sext(const __vec16_i16 &, const __vec16_i1 &val)
{
  return __vec16_i16(-val[0], -val[1], -val[2],   -val[3],  -val[4],  -val[5],  -val[6],  -val[7], 
                     -val[8], -val[9], -val[10],  -val[11], -val[12], -val[13], -val[14], -val[15]);
}

static FORCEINLINE __vec16_i32 __cast_sext(const __vec16_i32 &, const __vec16_i1 &val)
{
  __vec16_i32 ret = _mm512_setzero_epi32();
  __vec16_i32 one = _mm512_set1_epi32(-1);
  return _mm512_mask_mov_epi32(ret, val, one);
}

static FORCEINLINE __vec16_i32 __cast_sext(const __vec16_i32 &, const __vec16_i16 &val)
{
  return _mm512_extload_epi32(&val, _MM_UPCONV_EPI32_SINT16, _MM_BROADCAST32_NONE, _MM_HINT_NONE);
}

static FORCEINLINE __vec16_i64 __cast_sext(const __vec16_i64 &, const __vec16_i32 &val)
{
  return __vec16_i64(val.v, _mm512_srai_epi32(val.v, 31));
}

static FORCEINLINE __vec16_i16 __cast_zext(const __vec16_i16 &, const __vec16_i1 &val)
{
  return __vec16_i16(val[0], val[1], val[2],   val[3],  val[4],  val[5],  val[6],  val[7], 
                     val[8], val[9], val[10],  val[11], val[12], val[13], val[14], val[15]);
}

static FORCEINLINE __vec16_i16 __cast_zext(const __vec16_i16 &, const __vec16_i8 &val)
{
  return __vec16_i16((uint8_t)val[0],  (uint8_t)val[1],  (uint8_t)val[2],  (uint8_t)val[3],  
                     (uint8_t)val[4],  (uint8_t)val[5],  (uint8_t)val[6],  (uint8_t)val[7], 
                     (uint8_t)val[8],  (uint8_t)val[9],  (uint8_t)val[10], (uint8_t)val[11], 
                     (uint8_t)val[12], (uint8_t)val[13], (uint8_t)val[14], (uint8_t)val[15]);
}

static FORCEINLINE __vec16_i32 __cast_zext(const __vec16_i32 &, const __vec16_i1 &val)
{
  __vec16_i32 ret = _mm512_setzero_epi32();
  __vec16_i32 one = _mm512_set1_epi32(1);
  return _mm512_mask_mov_epi32(ret, val, one);
}

static FORCEINLINE __vec16_i32 __cast_zext(const __vec16_i32 &, const __vec16_i8 &val)
{
  return _mm512_extload_epi32(&val, _MM_UPCONV_EPI32_UINT8, _MM_BROADCAST32_NONE, _MM_HINT_NONE);
}

static FORCEINLINE __vec16_i32 __cast_zext(const __vec16_i32 &, const __vec16_i16 &val)
{
  return _mm512_extload_epi32(&val, _MM_UPCONV_EPI32_UINT16, _MM_BROADCAST32_NONE, _MM_HINT_NONE);
}

static FORCEINLINE __vec16_i64 __cast_zext(const __vec16_i64 &, const __vec16_i8 &val)
{
  return __vec16_i64(__cast_zext(__vec16_i32(), val), _mm512_setzero_epi32());
}

static FORCEINLINE __vec16_i64 __cast_zext(const __vec16_i64 &, const __vec16_i16 &val)
{
  return __vec16_i64(__cast_zext(__vec16_i32(), val), _mm512_setzero_epi32());
}

static FORCEINLINE __vec16_i64 __cast_zext(const __vec16_i64 &, const __vec16_i32 &val)
{
  return __vec16_i64(val.v, _mm512_setzero_epi32());
}

static FORCEINLINE __vec16_f __cast_sitofp(__vec16_f, __vec16_i8 val) {
  return _mm512_extload_ps(&val, _MM_UPCONV_PS_SINT8, _MM_BROADCAST_16X16, _MM_HINT_NONE);
}

static FORCEINLINE __vec16_f __cast_sitofp(__vec16_f, __vec16_i16 val) {
  return _mm512_extload_ps(&val, _MM_UPCONV_PS_SINT16, _MM_BROADCAST_16X16, _MM_HINT_NONE);
}

static FORCEINLINE __vec16_f __cast_sitofp(__vec16_f, __vec16_i32 val) {
  return _mm512_cvtfxpnt_round_adjustepi32_ps(val, _MM_ROUND_MODE_NEAREST, _MM_EXPADJ_NONE); 
}

static FORCEINLINE __vec16_f __cast_sitofp(__vec16_f, __vec16_i64 val) {
  __m512i tmp1;
  __m512i tmp2;
  hilo2zmm(val, tmp1, tmp2);
  __vec16_f ret;
  for (int i = 0; i < 8; i++) {
    ((float*)&ret)[i] = (float)(((int64_t*)&tmp1)[i]);
  }
  for (int i = 0; i < 8; i++) {
    ((float*)&ret)[i + 8] = (float)(((int64_t*)&tmp2)[i]);
  }
  return ret;
}

static FORCEINLINE __vec16_d __cast_sitofp(__vec16_d, __vec16_i8 val) {
  __vec16_i32 vi = _mm512_extload_epi32(&val, _MM_UPCONV_EPI32_SINT8, _MM_BROADCAST_16X16, _MM_HINT_NONE);
  __vec16_d ret;
  ret.v1 = _mm512_cvtepi32lo_pd(vi);
  __vec16_i32 other8 = _mm512_permute4f128_epi32(vi, _MM_PERM_DCDC);
  ret.v2 = _mm512_cvtepi32lo_pd(other8);
  return ret;
}

static FORCEINLINE __vec16_d __cast_sitofp(__vec16_d, __vec16_i16 val) {
  __vec16_i32 vi = _mm512_extload_epi32(&val, _MM_UPCONV_EPI32_SINT16, _MM_BROADCAST_16X16, _MM_HINT_NONE);
  __vec16_d ret;
  ret.v1 = _mm512_cvtepi32lo_pd(vi);
  __vec16_i32 other8 = _mm512_permute4f128_epi32(vi, _MM_PERM_DCDC);
  ret.v2 = _mm512_cvtepi32lo_pd(other8);
  return ret;
}

static FORCEINLINE __vec16_d __cast_sitofp(__vec16_d, __vec16_i32 val) {
  __vec16_d ret;
  ret.v1 = _mm512_cvtepi32lo_pd(val);
  __vec16_i32 other8 = _mm512_permute4f128_epi32(val, _MM_PERM_DCDC);
  ret.v2 = _mm512_cvtepi32lo_pd(other8);
  return ret;
}

static FORCEINLINE __vec16_d __cast_sitofp(__vec16_d, __vec16_i64 val) {
  __m512i tmp1;
  __m512i tmp2;
  hilo2zmm(val, tmp1, tmp2);
  __vec16_d ret;
  for (int i = 0; i < 8; i++) {
    ((double*)&ret.v1)[i] = (double)(((int64_t*)&tmp1)[i]);
  }
  for (int i = 0; i < 8; i++) {
    ((double*)&ret.v2)[i] = (double)(((int64_t*)&tmp2)[i]);
  }
  return ret;
}


static FORCEINLINE __vec16_f __cast_uitofp(__vec16_f, __vec16_i1 v) 
{
  const __m512 ret = _mm512_setzero_ps();
  const __m512 one = _mm512_set1_ps(1.0);
  return _mm512_mask_mov_ps(ret, v, one);
}

static FORCEINLINE __vec16_f __cast_uitofp(__vec16_f, const __vec16_i8 &v) {
  return _mm512_extload_ps(v.v, _MM_UPCONV_PS_UINT8, _MM_BROADCAST32_NONE, _MM_HINT_NONE);
}

static FORCEINLINE __vec16_f __cast_uitofp(__vec16_f, __vec16_i16 val) {
  return _mm512_extload_ps(&val, _MM_UPCONV_PS_UINT16, _MM_BROADCAST_16X16, _MM_HINT_NONE);
}

static FORCEINLINE __vec16_f __cast_uitofp(__vec16_f, __vec16_i32 v) {
  return _mm512_cvtfxpnt_round_adjustepu32_ps(v, _MM_FROUND_NO_EXC, _MM_EXPADJ_NONE); 
}

static FORCEINLINE __vec16_f __cast_uitofp(__vec16_f, __vec16_i64 val) {
  __m512i tmp1;
  __m512i tmp2;
  hilo2zmm(val, tmp1, tmp2);
  __vec16_f ret;
  // Cycles don't work. I don't know why.
  /*
  for (int i = 0; i < 8; i++) {
    ((float*)&ret)[i] = ((float)(((uint64_t*)&tmp1)[i]));
  }
  for (int i = 0; i < 8; i++) {
    ((float*)&ret)[i + 8] = ((float)(((uint64_t*)&tmp2)[i]));
  }
  */
  ((float*)&ret)[0] = ((float)(((uint64_t*)&tmp1)[0]));
  ((float*)&ret)[1] = ((float)(((uint64_t*)&tmp1)[1]));
  ((float*)&ret)[2] = ((float)(((uint64_t*)&tmp1)[2]));
  ((float*)&ret)[3] = ((float)(((uint64_t*)&tmp1)[3]));
  ((float*)&ret)[4] = ((float)(((uint64_t*)&tmp1)[4]));
  ((float*)&ret)[5] = ((float)(((uint64_t*)&tmp1)[5]));
  ((float*)&ret)[6] = ((float)(((uint64_t*)&tmp1)[6]));
  ((float*)&ret)[7] = ((float)(((uint64_t*)&tmp1)[7]));
  ((float*)&ret)[8] = ((float)(((uint64_t*)&tmp2)[0]));
  ((float*)&ret)[9] = ((float)(((uint64_t*)&tmp2)[1]));
  ((float*)&ret)[10] = ((float)(((uint64_t*)&tmp2)[2]));
  ((float*)&ret)[11] = ((float)(((uint64_t*)&tmp2)[3]));
  ((float*)&ret)[12] = ((float)(((uint64_t*)&tmp2)[4]));
  ((float*)&ret)[13] = ((float)(((uint64_t*)&tmp2)[5]));
  ((float*)&ret)[14] = ((float)(((uint64_t*)&tmp2)[6]));
  ((float*)&ret)[15] = ((float)(((uint64_t*)&tmp2)[7]));
  return ret;
}

static FORCEINLINE __vec16_d __cast_uitofp(__vec16_d, __vec16_i8 val) 
{
  __vec16_i32 vi = _mm512_extload_epi32(&val, _MM_UPCONV_EPI32_UINT8, _MM_BROADCAST_16X16, _MM_HINT_NONE);
  __vec16_d ret;
  ret.v1 = _mm512_cvtepu32lo_pd(vi);
  __vec16_i32 other8 = _mm512_permute4f128_epi32(vi, _MM_PERM_DCDC);
  ret.v2 = _mm512_cvtepu32lo_pd(other8);
  return ret;
}

static FORCEINLINE __vec16_d __cast_uitofp(__vec16_d, __vec16_i16 val) 
{
  __vec16_i32 vi = _mm512_extload_epi32(&val, _MM_UPCONV_EPI32_UINT16, _MM_BROADCAST_16X16, _MM_HINT_NONE);
  __vec16_d ret;
  ret.v1 = _mm512_cvtepu32lo_pd(vi);
  __vec16_i32 other8 = _mm512_permute4f128_epi32(vi, _MM_PERM_DCDC);
  ret.v2 = _mm512_cvtepu32lo_pd(other8);
  return ret;
}

static FORCEINLINE __vec16_d __cast_uitofp(__vec16_d, __vec16_i32 val) 
{
  __vec16_d ret;
  ret.v1 = _mm512_cvtepu32lo_pd(val);
  __vec16_i32 other8 = _mm512_permute4f128_epi32(val, _MM_PERM_DCDC);
  ret.v2 = _mm512_cvtepu32lo_pd(other8);
  return ret;
}


static FORCEINLINE __vec16_d __cast_uitofp(__vec16_d, __vec16_i64 val) {
  __m512i tmp1;
  __m512i tmp2;
  hilo2zmm(val, tmp1, tmp2);
  __vec16_d ret;
  for (int i = 0; i < 8; i++) {
    ((double*)&ret.v1)[i] = (double)(((uint64_t*)&tmp1)[i]);
  }
  for (int i = 0; i < 8; i++) {
    ((double*)&ret.v2)[i] = (double)(((uint64_t*)&tmp2)[i]);
  }
  return ret;
}


// float/double to signed int
static FORCEINLINE __vec16_i32 __cast_fptosi(__vec16_i32, __vec16_f val) {
  return _mm512_cvtfxpnt_round_adjustps_epi32(val, _MM_ROUND_MODE_TOWARD_ZERO, _MM_EXPADJ_NONE);
}

static FORCEINLINE __vec16_i8 __cast_fptosi(__vec16_i8, __vec16_f val) {
  __vec16_i8 ret;
  __vec16_i32 tmp = __cast_fptosi(__vec16_i32(), val);
  _mm512_extstore_epi32(ret.v, tmp, _MM_DOWNCONV_EPI32_SINT8, _MM_HINT_NONE);
  return ret;
}

static FORCEINLINE __vec16_i16 __cast_fptosi(__vec16_i16, __vec16_f val) {
  __vec16_i16 ret;
  __vec16_i32 tmp = __cast_fptosi(__vec16_i32(), val);
  _mm512_extstore_epi32(ret.v, tmp, _MM_DOWNCONV_EPI32_SINT16, _MM_HINT_NONE);
  return ret;
}

static FORCEINLINE __vec16_i64 __cast_fptosi(__vec16_i64, __vec16_f val) {
  __m512i tmp1;
  for (int i = 0; i < 8; i++) {
    ((int64_t*)&tmp1)[i] = (int64_t)(((float*)&val)[i]);
  }
  __m512i tmp2;
  for (int i = 0; i < 8; i++) {
    ((int64_t*)&tmp2)[i] = (int64_t)(((float*)&val)[i + 8]);
  }
  return zmm2hilo(tmp1, tmp2);
}

static FORCEINLINE __vec16_i32 __cast_fptosi(__vec16_i32, __vec16_d val) { 
  __vec16_i32 tmp = _mm512_cvtfxpnt_roundpd_epi32lo(val.v2, _MM_ROUND_MODE_TOWARD_ZERO);
  __vec16_i32 ret_hi8 = _mm512_permute4f128_epi32(tmp, _MM_PERM_BADC);
  __vec16_i32 ret_lo8 = _mm512_cvtfxpnt_roundpd_epi32lo(val.v1, _MM_ROUND_MODE_TOWARD_ZERO);
  return _mm512_xor_epi32(ret_lo8, ret_hi8);
}

static FORCEINLINE __vec16_i8 __cast_fptosi(__vec16_i8, __vec16_d val) {
  __vec16_i8 ret;
  __vec16_i32 tmp = __cast_fptosi(__vec16_i32(), val);
  _mm512_extstore_epi32(ret.v, tmp, _MM_DOWNCONV_EPI32_SINT8, _MM_HINT_NONE);
  return ret;
}

static FORCEINLINE __vec16_i16 __cast_fptosi(__vec16_i16, __vec16_d val) {
  __vec16_i16 ret;
  __vec16_i32 tmp = __cast_fptosi(__vec16_i32(), val);
  _mm512_extstore_epi32(ret.v, tmp, _MM_DOWNCONV_EPI32_SINT16, _MM_HINT_NONE);
  return ret;
}

static FORCEINLINE __vec16_i64 __cast_fptosi(__vec16_i64, __vec16_d val) {
  __m512i tmp1;
  for (int i = 0; i < 8; i++) {
    ((int64_t*)&tmp1)[i] = (int64_t)(((double*)&val.v1)[i]);
  }
  __m512i tmp2;
  for (int i = 0; i < 8; i++) {
    ((int64_t*)&tmp2)[i] = (int64_t)(((double*)&val.v2)[i]);
  }
  return zmm2hilo(tmp1, tmp2);
}


static FORCEINLINE __vec16_i32 __cast_fptoui(__vec16_i32, __vec16_f val) {
  return _mm512_cvtfxpnt_round_adjustps_epu32(val, _MM_ROUND_MODE_TOWARD_ZERO, _MM_EXPADJ_NONE);
}

static FORCEINLINE __vec16_i8 __cast_fptoui(__vec16_i8, __vec16_f val) {
  __vec16_i8 ret;
  __vec16_i32 tmp = __cast_fptoui(__vec16_i32(), val);
  _mm512_extstore_epi32(ret.v, tmp, _MM_DOWNCONV_EPI32_UINT8, _MM_HINT_NONE);
  return ret;
}

static FORCEINLINE __vec16_i16 __cast_fptoui(__vec16_i16, __vec16_f val) {
  __vec16_i16 ret;
  __vec16_i32 tmp = __cast_fptoui(__vec16_i32(), val);
  _mm512_extstore_epi32(ret.v, tmp, _MM_DOWNCONV_EPI32_UINT16, _MM_HINT_NONE);
  return ret;
}

static FORCEINLINE __vec16_i64 __cast_fptoui(__vec16_i64, __vec16_f val) {
  __m512i tmp1;
  for (int i = 0; i < 8; i++) {
    ((uint64_t*)&tmp1)[i] = (uint64_t)(((float*)&val)[i]);
  }
  __m512i tmp2;
  for (int i = 0; i < 8; i++) {
    ((uint64_t*)&tmp2)[i] = (uint64_t)(((float*)&val)[i + 8]);
  }
  return zmm2hilo(tmp1, tmp2);
}

static FORCEINLINE __vec16_i32 __cast_fptoui(__vec16_i32, __vec16_d val) {
  __vec16_i32 tmp = _mm512_cvtfxpnt_roundpd_epu32lo(val.v2, _MM_ROUND_MODE_TOWARD_ZERO);
  __vec16_i32 ret_hi8 = _mm512_permute4f128_epi32(tmp, _MM_PERM_BADC);
  __vec16_i32 ret_lo8 = _mm512_cvtfxpnt_roundpd_epu32lo(val.v1, _MM_ROUND_MODE_TOWARD_ZERO);
  return _mm512_xor_epi32(ret_lo8, ret_hi8);
}

static FORCEINLINE __vec16_i8 __cast_fptoui(__vec16_i8, __vec16_d val) {
  __vec16_i8 ret;
  __vec16_i32 tmp = __cast_fptoui(__vec16_i32(), val);
  _mm512_extstore_epi32(ret.v, tmp, _MM_DOWNCONV_EPI32_UINT8, _MM_HINT_NONE);
  return ret;
}

static FORCEINLINE __vec16_i16 __cast_fptoui(__vec16_i16, __vec16_d val) {
  __vec16_i16 ret;
  __vec16_i32 tmp = __cast_fptoui(__vec16_i32(), val);
  _mm512_extstore_epi32(ret.v, tmp, _MM_DOWNCONV_EPI32_UINT16, _MM_HINT_NONE);
  return ret;
}

static FORCEINLINE __vec16_i64 __cast_fptoui(__vec16_i64, __vec16_d val) {
  __m512i tmp1;
  for (int i = 0; i < 8; i++) {
    ((uint64_t*)&tmp1)[i] = (uint64_t)(((double*)&val.v1)[i]);
  }
  __m512i tmp2;
  for (int i = 0; i < 8; i++) {
    ((uint64_t*)&tmp2)[i] = (uint64_t)(((double*)&val.v2)[i]);
  }
  return zmm2hilo(tmp1, tmp2);
}







static FORCEINLINE __vec16_d __cast_fpext(__vec16_d, __vec16_f val) {
  __vec16_d ret;
  ret.v1 = _mm512_cvtpslo_pd(val.v);
  __vec16_f other8 = _mm512_permute4f128_epi32(_mm512_castps_si512(val.v), _MM_PERM_DCDC);
  ret.v2 = _mm512_cvtpslo_pd(other8);
  return ret;
}

static FORCEINLINE __vec16_f __cast_fptrunc(__vec16_f, __vec16_d val) {
  __m512i r0i = _mm512_castps_si512(_mm512_cvtpd_pslo(val.v2));
  __m512i r1i = _mm512_castps_si512(_mm512_cvtpd_pslo(val.v1));
  return _mm512_mask_permute4f128_epi32(r1i, 0xFF00, r0i, _MM_PERM_BABA);
}

static FORCEINLINE __vec16_f __cast_bits(__vec16_f, __vec16_i32 val) {
  return _mm512_castsi512_ps(val);
}

static FORCEINLINE __vec16_i32 __cast_bits(__vec16_i32, __vec16_f val) {
  return _mm512_castps_si512(val);
}


static FORCEINLINE __vec16_i64 __cast_bits(__vec16_i64, __vec16_d val) {
  __vec16_i64 ret;
  ret.v_hi = _mm512_mask_permutevar_epi32(_mm512_undefined_epi32(), 0xFF00,
      _mm512_set_16to16_pi(15,13,11,9,7,5,3,1,14,12,10,8,6,4,2,0),
      _mm512_castpd_si512(val.v2));
  ret.v_hi = _mm512_mask_permutevar_epi32(ret.v_hi, 0x00FF,
      _mm512_set_16to16_pi(14,12,10,8,6,4,2,0,15,13,11,9,7,5,3,1),
      _mm512_castpd_si512(val.v1));
  ret.v_lo = _mm512_mask_permutevar_epi32(_mm512_undefined_epi32(), 0xFF00,
      _mm512_set_16to16_pi(14,12,10,8,6,4,2,0,15,13,11,9,7,5,3,1),
      _mm512_castpd_si512(val.v2));
  ret.v_lo = _mm512_mask_permutevar_epi32(ret.v_lo, 0x00FF,
      _mm512_set_16to16_pi(15,13,11,9,7,5,3,1,14,12,10,8,6,4,2,0),
      _mm512_castpd_si512(val.v1));
  return ret;
}

static FORCEINLINE __vec16_d __cast_bits(__vec16_d, __vec16_i64 val) {
  __vec16_d ret;
  ret.v2 = _mm512_castsi512_pd(
      _mm512_mask_permutevar_epi32(_mm512_undefined_epi32(), 0xAAAA,
        _mm512_set_16to16_pi(15,15,14,14,13,13,12,12,11,11,10,10,9,9,8,8),
	val.v_hi));
  ret.v2 = _mm512_castsi512_pd(
      _mm512_mask_permutevar_epi32(_mm512_castpd_si512(ret.v2), 0x5555,
        _mm512_set_16to16_pi(15,15,14,14,13,13,12,12,11,11,10,10,9,9,8,8),
	val.v_lo));
  ret.v1 = _mm512_castsi512_pd(
      _mm512_mask_permutevar_epi32(_mm512_undefined_epi32(), 0xAAAA,
        _mm512_set_16to16_pi(7,7,6,6,5,5,4,4,3,3,2,2,1,1,0,0),
	val.v_hi));
  ret.v1 = _mm512_castsi512_pd(
      _mm512_mask_permutevar_epi32(_mm512_castpd_si512(ret.v1), 0x5555,
        _mm512_set_16to16_pi(7,7,6,6,5,5,4,4,3,3,2,2,1,1,0,0),
	val.v_lo));
  return ret;
}


///////////////////////////////////////////////////////////////////////////
// templates for int8/16 operations
///////////////////////////////////////////////////////////////////////////
#define BINARY_OP(TYPE, NAME, OP)                                   \
static FORCEINLINE TYPE NAME(TYPE a, TYPE b) {                      \
  TYPE ret;                                                         \
  for (int i = 0; i < 16; ++i)                                      \
    ret[i] = a[i] OP b[i];                                          \
  return ret;                                                       \
}

/* knc::macro::used */
#define BINARY_OP_CAST(TYPE, CAST, NAME, OP)                        \
static FORCEINLINE TYPE NAME(TYPE a, TYPE b) {                      \
  TYPE ret;                                                         \
  for (int i = 0; i < 16; ++i)                                      \
    ret[i] = (CAST)(a[i]) OP (CAST)(b[i]);                          \
  return ret;                                                       \
}

#define CMP_OP(TYPE, SUFFIX, CAST, NAME, OP)                        \
static FORCEINLINE __vec16_i1 NAME##_##SUFFIX(TYPE a, TYPE b) {     \
  __vec16_i1 ret;                                                   \
  ret.v = 0;                                                        \
  for (int i = 0; i < 16; ++i)                                      \
    ret.v |= ((CAST)(a[i]) OP (CAST)(b[i])) << i;                   \
  return ret;                                                       \
}

#define SHIFT_UNIFORM(TYPE, CAST, NAME, OP)                         \
static FORCEINLINE TYPE NAME(TYPE a, int32_t b) {                   \
  TYPE ret;                                                         \
  for (int i = 0; i < 16; ++i)                                      \
    ret[i] = (CAST)(a[i]) OP b;                                     \
  return ret;                                                       \
}

#define SELECT(TYPE)                                                \
static FORCEINLINE TYPE __select(__vec16_i1 mask, TYPE a, TYPE b) { \
  TYPE ret;                                                         \
  for (int i = 0; i < 16; ++i)                                      \
    ret[i] = (mask.v & (1<<i)) ? a[i] : b[i];                       \
  return ret;                                                       \
}                                                                   \
static FORCEINLINE TYPE __select(bool cond, TYPE a, TYPE b) {       \
  return cond ? a : b;                                              \
}

///////////////////////////////////////////////////////////////////////////
// int8
///////////////////////////////////////////////////////////////////////////
template <class RetVecType> static RetVecType __setzero_i8();
template <> FORCEINLINE __vec16_i8 __setzero_i8<__vec16_i8>() {
      return __vec16_i8(0, 0, 0, 0, 0, 0, 0, 0, 0, 0, 0, 0, 0, 0, 0, 0);
}

BINARY_OP(__vec16_i8, __add, +)
BINARY_OP(__vec16_i8, __sub, -)
BINARY_OP(__vec16_i8, __mul, *)

BINARY_OP(__vec16_i8, __or, |)
BINARY_OP(__vec16_i8, __and, &)
BINARY_OP(__vec16_i8, __xor, ^)
BINARY_OP(__vec16_i8, __shl, <<)

BINARY_OP_CAST(__vec16_i8, uint8_t, __udiv, /)
BINARY_OP_CAST(__vec16_i8, int8_t,  __sdiv, /)

BINARY_OP_CAST(__vec16_i8, uint8_t, __urem, %)
BINARY_OP_CAST(__vec16_i8, int8_t,  __srem, %)
BINARY_OP_CAST(__vec16_i8, uint8_t, __lshr, >>)
BINARY_OP_CAST(__vec16_i8, int8_t,  __ashr, >>)

SHIFT_UNIFORM(__vec16_i8, uint8_t, __lshr, >>)
SHIFT_UNIFORM(__vec16_i8, int8_t, __ashr, >>)
SHIFT_UNIFORM(__vec16_i8, int8_t, __shl, <<)

CMP_OP(__vec16_i8, i8, int8_t,  __equal, ==)
CMP_OP(__vec16_i8, i8, uint8_t, __unsigned_less_equal, <=)
CMP_OP(__vec16_i8, i8, int8_t,  __signed_less_equal, <=)
CMP_OP(__vec16_i8, i8, uint8_t, __unsigned_greater_equal, >=)
CMP_OP(__vec16_i8, i8, int8_t,  __signed_greater_equal, >=)
CMP_OP(__vec16_i8, i8, uint8_t, __unsigned_less_than, <)
CMP_OP(__vec16_i8, i8, int8_t,  __signed_less_than, <)
CMP_OP(__vec16_i8, i8, uint8_t, __unsigned_greater_than, >)
CMP_OP(__vec16_i8, i8, int8_t,  __signed_greater_than, >)

<<<<<<< HEAD
SELECT(__vec16_i8)
=======
static FORCEINLINE int8_t __extract_element(__vec16_i8 v, uint32_t index) {
    return v[index];
}

static FORCEINLINE void __insert_element(__vec16_i8 *v, uint32_t index, int8_t val) {
    ((int32_t *)v)[index] = val;
}

static FORCEINLINE __vec16_i8 __broadcast_i8(__vec16_i8 v, int index) {
    int32_t val = __extract_element(v, index & 0xf);
    __vec16_i32 tmp = _mm512_set1_epi32(val);
    __vec16_i8 ret;
    _mm512_extstore_epi32(&ret, tmp, _MM_DOWNCONV_EPI32_SINT8,_MM_HINT_NONE);
    return ret;
}
>>>>>>> e834703b

static FORCEINLINE __vec16_i1 __not_equal_i8(__vec16_i8 a, __vec16_i8 b) {
    __vec16_i32 tmp_a = _mm512_extload_epi32(&a, _MM_UPCONV_EPI32_SINT8, _MM_BROADCAST32_NONE, _MM_HINT_NONE);
    __vec16_i32 tmp_b = _mm512_extload_epi32(&b, _MM_UPCONV_EPI32_SINT8, _MM_BROADCAST32_NONE, _MM_HINT_NONE);
    return __not_equal_i32(tmp_a, tmp_b);
}

static FORCEINLINE __vec16_i1 __equal_i8_and_mask(const __vec16_i8 &a, const __vec16_i8 &b, __vec16_i1 m) {
  __vec16_i32 tmp_a = _mm512_extload_epi32(&a, _MM_UPCONV_EPI32_SINT8, _MM_BROADCAST32_NONE, _MM_HINT_NONE);
  __vec16_i32 tmp_b = _mm512_extload_epi32(&b, _MM_UPCONV_EPI32_SINT8, _MM_BROADCAST32_NONE, _MM_HINT_NONE);
  return __equal_i32_and_mask(tmp_a, tmp_b, m);
}

static FORCEINLINE __vec16_i1 __not_equal_i8_and_mask(__vec16_i8 a, __vec16_i8 b, __vec16_i1 m) {
  __vec16_i32 tmp_a = _mm512_extload_epi32(&a, _MM_UPCONV_EPI32_SINT8, _MM_BROADCAST32_NONE, _MM_HINT_NONE);
  __vec16_i32 tmp_b = _mm512_extload_epi32(&b, _MM_UPCONV_EPI32_SINT8, _MM_BROADCAST32_NONE, _MM_HINT_NONE);
  return __not_equal_i32_and_mask(tmp_a, tmp_b, m);
}

static FORCEINLINE __vec16_i8 __rotate_i8(__vec16_i8 v, int index) {
    __vec16_i32 tmp_v = _mm512_extload_epi32(&v, _MM_UPCONV_EPI32_SINT8, _MM_BROADCAST32_NONE, _MM_HINT_NONE);
    __vec16_i32 tmp   = __rotate_i32(tmp_v, index);
    __vec16_i8 ret;
    _mm512_extstore_epi32(&ret, tmp, _MM_DOWNCONV_EPI32_SINT8,_MM_HINT_NONE);
    return ret;
}

static FORCEINLINE __vec16_i8 __shuffle_i8(__vec16_i8 v, __vec16_i32 index) {
    __vec16_i32 tmp_v = _mm512_extload_epi32(&v, _MM_UPCONV_EPI32_SINT8, _MM_BROADCAST32_NONE, _MM_HINT_NONE);
    __vec16_i32 tmp   = __shuffle_i32(tmp_v, index);
    __vec16_i8 ret;
    _mm512_extstore_epi32(&ret, tmp, _MM_DOWNCONV_EPI32_SINT8,_MM_HINT_NONE);
    return ret;

}

template <class RetVecType> static RetVecType __smear_i8(int8_t i);
template <> FORCEINLINE __vec16_i8 __smear_i8<__vec16_i8>(int8_t i) {
    __vec16_i32 tmp = __smear_i32<__vec16_i32>(i);
    __vec16_i8 ret;
    _mm512_extstore_epi32(&ret, tmp, _MM_DOWNCONV_EPI32_SINT8,_MM_HINT_NONE);
    return ret;
}

static FORCEINLINE __vec16_i8 __shuffle2_i8(__vec16_i8 v0, __vec16_i8 v1, __vec16_i32 index) {
    __vec16_i32 tmp_v0 = _mm512_extload_epi32(&v0, _MM_UPCONV_EPI32_SINT8, _MM_BROADCAST32_NONE, _MM_HINT_NONE);
    __vec16_i32 tmp_v1 = _mm512_extload_epi32(&v1, _MM_UPCONV_EPI32_SINT8, _MM_BROADCAST32_NONE, _MM_HINT_NONE);
    __vec16_i32 tmp   = __shuffle2_i32(tmp_v0, tmp_v1, index);
    __vec16_i8 ret;
    _mm512_extstore_epi32(&ret, tmp, _MM_DOWNCONV_EPI32_SINT8,_MM_HINT_NONE);
    return ret;
}
///////////////////////////////////////////////////////////////////////////
// int16
///////////////////////////////////////////////////////////////////////////


template <class RetVecType> static RetVecType __setzero_i16();
template <> FORCEINLINE __vec16_i16 __setzero_i16<__vec16_i16>() {
      return __vec16_i16(0, 0, 0, 0, 0, 0, 0, 0, 0, 0, 0, 0, 0, 0, 0, 0);
}

BINARY_OP(__vec16_i16, __add, +)
BINARY_OP(__vec16_i16, __sub, -)
BINARY_OP(__vec16_i16, __mul, *)

BINARY_OP(__vec16_i16, __or, |)
BINARY_OP(__vec16_i16, __and, &)
BINARY_OP(__vec16_i16, __xor, ^)
BINARY_OP(__vec16_i16, __shl, <<)

BINARY_OP_CAST(__vec16_i16, uint16_t, __udiv, /)
BINARY_OP_CAST(__vec16_i16, int16_t,  __sdiv, /)

BINARY_OP_CAST(__vec16_i16, uint16_t, __urem, %)
BINARY_OP_CAST(__vec16_i16, int16_t,  __srem, %)
BINARY_OP_CAST(__vec16_i16, uint16_t, __lshr, >>)
BINARY_OP_CAST(__vec16_i16, int16_t,  __ashr, >>)

SHIFT_UNIFORM(__vec16_i16, uint16_t, __lshr, >>)
SHIFT_UNIFORM(__vec16_i16, int16_t, __ashr, >>)
SHIFT_UNIFORM(__vec16_i16, int16_t, __shl, <<)

CMP_OP(__vec16_i16, i16, int16_t,  __equal, ==)
CMP_OP(__vec16_i16, i16, uint16_t, __unsigned_less_equal, <=)
CMP_OP(__vec16_i16, i16, int16_t,  __signed_less_equal, <=)
CMP_OP(__vec16_i16, i16, uint16_t, __unsigned_greater_equal, >=)
CMP_OP(__vec16_i16, i16, int16_t,  __signed_greater_equal, >=)
CMP_OP(__vec16_i16, i16, uint16_t, __unsigned_less_than, <)
CMP_OP(__vec16_i16, i16, int16_t,  __signed_less_than, <)
CMP_OP(__vec16_i16, i16, uint16_t, __unsigned_greater_than, >)
CMP_OP(__vec16_i16, i16, int16_t,  __signed_greater_than, >)

<<<<<<< HEAD
SELECT(__vec16_i16)
=======
static FORCEINLINE int16_t __extract_element(__vec16_i16 v, uint32_t index) {
    return v[index];
}

static FORCEINLINE void __insert_element(__vec16_i16 *v, uint32_t index, int16_t val) {
    ((int16_t *)v)[index] = val;
}

static FORCEINLINE __vec16_i16 __broadcast_i16(__vec16_i16 v, int index) {
    int32_t val = __extract_element(v, index & 0xf);
    __vec16_i32 tmp = _mm512_set1_epi32(val);
    __vec16_i16 ret;
    _mm512_extstore_epi32(&ret, tmp, _MM_DOWNCONV_EPI32_SINT16,_MM_HINT_NONE);
    return ret;
}
>>>>>>> e834703b

static FORCEINLINE __vec16_i1 __not_equal_i16(__vec16_i16 a, __vec16_i16 b) {
  __vec16_i32 tmp_a = _mm512_extload_epi32(&a, _MM_UPCONV_EPI32_SINT16, _MM_BROADCAST32_NONE, _MM_HINT_NONE);
  __vec16_i32 tmp_b = _mm512_extload_epi32(&b, _MM_UPCONV_EPI32_SINT16, _MM_BROADCAST32_NONE, _MM_HINT_NONE);
  return __not_equal_i32(tmp_a, tmp_b);
}

static FORCEINLINE __vec16_i1 __equal_i16_and_mask(const __vec16_i16 &a, const __vec16_i16 &b, __vec16_i1 m) {
  __vec16_i32 tmp_a = _mm512_extload_epi32(&a, _MM_UPCONV_EPI32_SINT16, _MM_BROADCAST32_NONE, _MM_HINT_NONE);
  __vec16_i32 tmp_b = _mm512_extload_epi32(&b, _MM_UPCONV_EPI32_SINT16, _MM_BROADCAST32_NONE, _MM_HINT_NONE);
  return __equal_i32_and_mask(tmp_a, tmp_b, m);
}

static FORCEINLINE __vec16_i1 __not_equal_i16_and_mask(__vec16_i16 a, __vec16_i16 b, __vec16_i1 m) {
  __vec16_i32 tmp_a = _mm512_extload_epi32(&a, _MM_UPCONV_EPI32_SINT16, _MM_BROADCAST32_NONE, _MM_HINT_NONE);
  __vec16_i32 tmp_b = _mm512_extload_epi32(&b, _MM_UPCONV_EPI32_SINT16, _MM_BROADCAST32_NONE, _MM_HINT_NONE);
  return __not_equal_i32_and_mask(tmp_a, tmp_b, m);
}

static FORCEINLINE __vec16_i16 __rotate_i16(__vec16_i16 v, int index) {
  __vec16_i32 tmp_v = _mm512_extload_epi32(&v, _MM_UPCONV_EPI32_SINT16, _MM_BROADCAST32_NONE, _MM_HINT_NONE);
  __vec16_i32 tmp   = __rotate_i32(tmp_v, index);
  __vec16_i16 ret;
  _mm512_extstore_epi32(&ret, tmp, _MM_DOWNCONV_EPI32_SINT16,_MM_HINT_NONE);
  return ret;
}

static FORCEINLINE __vec16_i16 __shuffle_i16(__vec16_i16 v, __vec16_i32 index) {
  __vec16_i32 tmp_v = _mm512_extload_epi32(&v, _MM_UPCONV_EPI32_SINT16, _MM_BROADCAST32_NONE, _MM_HINT_NONE);
  __vec16_i32 tmp   = __shuffle_i32(tmp_v, index);
  __vec16_i16 ret;
  _mm512_extstore_epi32(&ret, tmp, _MM_DOWNCONV_EPI32_SINT16,_MM_HINT_NONE);
  return ret;
}

template <class RetVecType> static RetVecType __smear_i16(int16_t i);
template <> FORCEINLINE __vec16_i16 __smear_i16<__vec16_i16>(int16_t i) {
  __vec16_i32 tmp = __smear_i32<__vec16_i32>(i);
  __vec16_i16 ret;
  _mm512_extstore_epi32(&ret, tmp, _MM_DOWNCONV_EPI32_SINT16,_MM_HINT_NONE);
  return ret;
}

static FORCEINLINE __vec16_i16 __shuffle2_i16(__vec16_i16 v0, __vec16_i16 v1, __vec16_i32 index) {
  __vec16_i32 tmp_v0 = _mm512_extload_epi32(&v0, _MM_UPCONV_EPI32_SINT16, _MM_BROADCAST32_NONE, _MM_HINT_NONE);
  __vec16_i32 tmp_v1 = _mm512_extload_epi32(&v1, _MM_UPCONV_EPI32_SINT16, _MM_BROADCAST32_NONE, _MM_HINT_NONE);
  __vec16_i32 tmp   = __shuffle2_i32(tmp_v0, tmp_v1, index);
  __vec16_i16 ret;
  _mm512_extstore_epi32(&ret, tmp, _MM_DOWNCONV_EPI32_SINT16,_MM_HINT_NONE);
  return ret;
}

///////////////////////////////////////////////////////////////////////////
// various math functions
///////////////////////////////////////////////////////////////////////////

static FORCEINLINE float __round_uniform_float(float v) {
  return roundf(v);
}

static FORCEINLINE float __floor_uniform_float(float v)  {
  return floorf(v);
}

static FORCEINLINE float __ceil_uniform_float(float v) {
  return ceilf(v);
}

static FORCEINLINE double __round_uniform_double(double v) {
  return round(v);
}

static FORCEINLINE double __floor_uniform_double(double v) {
  return floor(v);
}

static FORCEINLINE double __ceil_uniform_double(double v) {
  return ceil(v);
}

static FORCEINLINE __vec16_f __round_varying_float(__vec16_f v) {
  return _mm512_round_ps(v, _MM_ROUND_MODE_NEAREST, _MM_EXPADJ_NONE);
}

static FORCEINLINE __vec16_f __floor_varying_float(__vec16_f v) {
  return _mm512_floor_ps(v);
}

static FORCEINLINE __vec16_f __ceil_varying_float(__vec16_f v) {
  return _mm512_ceil_ps(v);
}

// min/max

static FORCEINLINE float __min_uniform_float(float a, float b) { return (a<b) ? a : b; }
static FORCEINLINE float __max_uniform_float(float a, float b) { return (a>b) ? a : b; }
static FORCEINLINE double __min_uniform_double(double a, double b) { return (a<b) ? a : b; }
static FORCEINLINE double __max_uniform_double(double a, double b) { return (a>b) ? a : b; }

static FORCEINLINE int32_t __min_uniform_int32(int32_t a, int32_t b) { return (a<b) ? a : b; }
static FORCEINLINE int32_t __max_uniform_int32(int32_t a, int32_t b) { return (a>b) ? a : b; }
static FORCEINLINE int32_t __min_uniform_uint32(uint32_t a, uint32_t b) { return (a<b) ? a : b; }
static FORCEINLINE int32_t __max_uniform_uint32(uint32_t a, uint32_t b) { return (a>b) ? a : b; }

static FORCEINLINE int64_t __min_uniform_int64(int64_t a, int64_t b) { return (a<b) ? a : b; }
static FORCEINLINE int64_t __max_uniform_int64(int64_t a, int64_t b) { return (a>b) ? a : b; }
static FORCEINLINE int64_t __min_uniform_uint64(uint64_t a, uint64_t b) { return (a<b) ? a : b; }
static FORCEINLINE int64_t __max_uniform_uint64(uint64_t a, uint64_t b) { return (a>b) ? a : b; }

static FORCEINLINE __vec16_f __max_varying_float (__vec16_f v1, __vec16_f v2) { return _mm512_gmax_ps(v1, v2); }
static FORCEINLINE __vec16_f __min_varying_float (__vec16_f v1, __vec16_f v2) { return _mm512_gmin_ps(v1, v2); }
static FORCEINLINE __vec16_d __max_varying_double(__vec16_d v1, __vec16_d v2) { return __vec16_d(_mm512_gmax_pd(v1.v1, v2.v1), _mm512_gmax_pd(v1.v2,v2.v2)); }
static FORCEINLINE __vec16_d __min_varying_double(__vec16_d v1, __vec16_d v2) { return __vec16_d(_mm512_gmin_pd(v1.v1, v2.v1), _mm512_gmin_pd(v1.v2,v2.v2)); }

static FORCEINLINE __vec16_i32 __max_varying_int32 (__vec16_i32 v1, __vec16_i32 v2) { return _mm512_max_epi32(v1, v2); }
static FORCEINLINE __vec16_i32 __min_varying_int32 (__vec16_i32 v1, __vec16_i32 v2) { return _mm512_min_epi32(v1, v2); }
static FORCEINLINE __vec16_i32 __max_varying_uint32(__vec16_i32 v1, __vec16_i32 v2) { return _mm512_max_epu32(v1, v2); }
static FORCEINLINE __vec16_i32 __min_varying_uint32(__vec16_i32 v1, __vec16_i32 v2) { return _mm512_min_epu32(v1, v2); }



// sqrt/rsqrt/rcp

static FORCEINLINE float __rsqrt_uniform_float(float v) {
  return 1.f / sqrtf(v);
}

static FORCEINLINE float __rcp_uniform_float(float v) {
  return 1.f / v;
}

static FORCEINLINE float __sqrt_uniform_float(float v) {
  return sqrtf(v);
}

static FORCEINLINE double __sqrt_uniform_double(double v) {
  return sqrt(v);
}

static FORCEINLINE __vec16_f __sqrt_varying_float(__vec16_f v) {
  return _mm512_sqrt_ps(v);
}

static FORCEINLINE __vec16_f __rcp_varying_float(__vec16_f v) {
#ifdef ISPC_FAST_MATH
  return _mm512_rcp23_ps(v); // Approximation with 23 bits of accuracy.
#else
  return _mm512_recip_ps(v);
#endif
}
static FORCEINLINE __vec16_d __rcp_varying_double(__vec16_d x) {
  __vec16_d y;
  for (int i = 0; i < 16; i++)
    __insert_element(&y, i, 1.0/__extract_element(x,i));
  return y;
}
static FORCEINLINE double __rcp_uniform_double(double v) 
{
  return 1.0/v;
}


static FORCEINLINE __vec16_f __rsqrt_varying_float(__vec16_f v) {
#ifdef ISPC_FAST_MATH
  return _mm512_rsqrt23_ps(v); // Approximation with 0.775ULP accuracy
#else 
  return _mm512_invsqrt_ps(v);
#endif
}

static FORCEINLINE __vec16_d __rsqrt_varying_double(__vec16_d x) {
  __vec16_d y;
  for (int i = 0; i < 16; i++)
    __insert_element(&y, i, 1.0/sqrt(__extract_element(x,i)));
  return y;
}

static FORCEINLINE double __rsqrt_uniform_double(double v) 
{
  return 1.0/v;
}


///////////////////////////////////////////////////////////////////////////
// bit ops
///////////////////////////////////////////////////////////////////////////

static FORCEINLINE int32_t __popcnt_int32(const __vec1_i32 mask) {
  return _mm_countbits_32(mask);
}

static FORCEINLINE int32_t __popcnt_int64(const __vec1_i64 mask) {
  return _mm_countbits_64(mask);
}


static FORCEINLINE int32_t __count_trailing_zeros_i32(const __vec1_i32 mask) {
  return _mm_tzcnt_32(mask);
}

static FORCEINLINE int64_t __count_trailing_zeros_i64(const __vec1_i64 mask) {
  return _mm_tzcnt_64(mask);
}

///////////////////////////////////////////////////////////////////////////
// reductions
///////////////////////////////////////////////////////////////////////////

static FORCEINLINE int8_t __reduce_add_int8(__vec16_i8 v) {
  // TODO: improve this!
  int16_t ret = 0;
  for (int i = 0; i < 16; ++i)
    ret += v.v[i];
  return ret;
}

static FORCEINLINE int16_t __reduce_add_int16(__vec16_i16 v) {
  // TODO: improve this!
  int32_t ret = 0;
  for (int i = 0; i < 16; ++i)
    ret += v.v[i];
  return ret;
}

static FORCEINLINE int32_t __reduce_add_int32(__vec16_i32 v) {
  return _mm512_reduce_add_epi32(v);
}

static FORCEINLINE int32_t __reduce_min_int32(__vec16_i32 v) {
  return _mm512_reduce_min_epi32(v);
}

static FORCEINLINE int32_t __reduce_max_int32(__vec16_i32 v) {
  return _mm512_reduce_max_epi32(v);
}

static FORCEINLINE uint32_t __reduce_min_uint32(__vec16_i32 v) {
  return _mm512_reduce_min_epu32(v);
}

static FORCEINLINE uint32_t __reduce_max_uint32(__vec16_i32 v) {
  return _mm512_reduce_max_epu32(v);
}

static FORCEINLINE int64_t __reduce_add_int64(__vec16_i64 v) {
  __m512i tmp1;
  __m512i tmp2;
  hilo2zmm(v, tmp1, tmp2);
  int64_t res1 = _mm512_reduce_add_epi64(tmp1);
  int64_t res2 = _mm512_reduce_add_epi64(tmp2);
  return res1 + res2;
}

static FORCEINLINE int64_t __reduce_min_int64(__vec16_i64 v) {
  __m512i tmp1;
  __m512i tmp2;
  hilo2zmm(v, tmp1, tmp2);
  int64_t res1 = _mm512_reduce_min_epi64(tmp1);
  int64_t res2 = _mm512_reduce_min_epi64(tmp2);
  return (res1 < res2) ? res1 : res2;
}

static FORCEINLINE int64_t __reduce_max_int64(__vec16_i64 v) {
  __m512i tmp1;
  __m512i tmp2;
  hilo2zmm(v, tmp1, tmp2);
  int64_t res1 = _mm512_reduce_max_epi64(tmp1);
  int64_t res2 = _mm512_reduce_max_epi64(tmp2);
  return (res1 > res2) ? res1 : res2;
}

static FORCEINLINE uint64_t __reduce_min_uint64(__vec16_i64 v) {
  __m512i tmp1;
  __m512i tmp2;
  hilo2zmm(v, tmp1, tmp2);
  uint64_t res1 = _mm512_reduce_min_epu64(tmp1);
  uint64_t res2 = _mm512_reduce_min_epu64(tmp2);
  return (res1 < res2) ? res1 : res2;
}

static FORCEINLINE uint64_t __reduce_max_uint64(__vec16_i64 v) {
  __m512i tmp1;
  __m512i tmp2;
  hilo2zmm(v, tmp1, tmp2);
  uint64_t res1 = _mm512_reduce_max_epu64(tmp1);
  uint64_t res2 = _mm512_reduce_max_epu64(tmp2);
  return (res1 > res2) ? res1 : res2;
}

static FORCEINLINE float __reduce_add_float(__vec16_f v) {
  return _mm512_reduce_add_ps(v);
}

static FORCEINLINE float __reduce_min_float(__vec16_f v) {
  return _mm512_reduce_min_ps(v);
}

static FORCEINLINE float __reduce_max_float(__vec16_f v) {
  return _mm512_reduce_max_ps(v);
}

static FORCEINLINE float __reduce_add_double(__vec16_d v) {
  return _mm512_reduce_add_pd(v.v1) + _mm512_reduce_add_pd(v.v2);
}

static FORCEINLINE float __reduce_min_double(__vec16_d v) {
  return std::min(_mm512_reduce_min_pd(v.v1), _mm512_reduce_min_pd(v.v2));
}

static FORCEINLINE float __reduce_max_double(__vec16_d v) {
  return std::max(_mm512_reduce_max_pd(v.v1), _mm512_reduce_max_pd(v.v2));
}

///////////////////////////////////////////////////////////////////////////
// masked load/store
///////////////////////////////////////////////////////////////////////////

// Currently, when a pseudo_gather is converted into a masked load, it has to be unaligned
static FORCEINLINE __vec16_i32 __masked_load_i32(void *p, __vec16_i1 mask) {
#ifdef ISPC_FORCE_ALIGNED_MEMORY
  return _mm512_mask_load_epi32(__vec16_i32(), mask, p);
#else
  __vec16_i32 tmp;
  tmp.v = _mm512_mask_extloadunpacklo_epi32(tmp.v, 0xFFFF, p, _MM_UPCONV_EPI32_NONE, _MM_HINT_NONE);
  tmp.v = _mm512_mask_extloadunpackhi_epi32(tmp.v, 0xFFFF, (uint8_t*)p+64, _MM_UPCONV_EPI32_NONE, _MM_HINT_NONE);
  __vec16_i32 ret;
  return _mm512_mask_mov_epi32(ret.v, mask, tmp.v);
#endif
}

static FORCEINLINE __vec16_f __masked_load_float(void *p, __vec16_i1 mask) {
#ifdef ISPC_FORCE_ALIGNED_MEMORY
  return _mm512_mask_load_ps(_mm512_undefined_ps(), mask,p);
#else
  __vec16_f tmp;
  tmp.v = _mm512_mask_extloadunpacklo_ps(tmp.v, 0xFFFF, p, _MM_UPCONV_PS_NONE, _MM_HINT_NONE);
  tmp.v = _mm512_mask_extloadunpackhi_ps(tmp.v, 0xFFFF, (uint8_t*)p+64, _MM_UPCONV_PS_NONE, _MM_HINT_NONE);
  __vec16_f ret;
  return _mm512_mask_mov_ps(ret.v, mask, tmp.v);
#endif
}

static FORCEINLINE __vec16_d __masked_load_double(void *p, __vec16_i1 mask) {
#ifdef ISPC_FORCE_ALIGNED_MEMORY
  __vec16_d ret;
  __vec16_i1 tmp_m = mask;
  tmp_m = _mm512_kswapb(tmp_m, tmp_m);
  ret.v1 = _mm512_mask_load_pd(ret.v1, mask, p);
  ret.v2 = _mm512_mask_load_pd(ret.v2, tmp_m, (uint8_t*)p+64);
  return ret;
#else
  __vec16_d tmp;
  tmp.v1 = _mm512_mask_extloadunpacklo_pd(tmp.v1, 0xFF, p, _MM_UPCONV_PD_NONE, _MM_HINT_NONE);
  tmp.v1 = _mm512_mask_extloadunpackhi_pd(tmp.v1, 0xFF, (uint8_t*)p+64, _MM_UPCONV_PD_NONE, _MM_HINT_NONE);
  tmp.v2 = _mm512_mask_extloadunpacklo_pd(tmp.v2, 0xFF, (uint8_t*)p+64, _MM_UPCONV_PD_NONE, _MM_HINT_NONE);
  tmp.v2 = _mm512_mask_extloadunpackhi_pd(tmp.v2, 0xFF, (uint8_t*)p+128, _MM_UPCONV_PD_NONE, _MM_HINT_NONE);
  __vec16_d ret;
  __vec16_i1 tmp_m = mask;
  tmp_m = _mm512_kswapb(tmp_m, tmp_m);
  ret.v1 = _mm512_mask_mov_pd(ret.v1, mask, tmp.v1);
  ret.v2 = _mm512_mask_mov_pd(ret.v2, tmp_m, tmp.v2);
  return ret;
#endif
}

static FORCEINLINE void __masked_store_i8(void *p, const __vec16_i8 &val, __vec16_i1 mask) { 
  __vec16_i32 tmp = _mm512_extload_epi32(&val, _MM_UPCONV_EPI32_SINT8, _MM_BROADCAST32_NONE, _MM_HINT_NONE);
#ifdef ISPC_FORCE_ALIGNED_MEMORY
  _mm512_mask_extstore_epi32(p, mask, tmp, _MM_DOWNCONV_EPI32_SINT8,_MM_HINT_NONE);
#else
  #if 0 // TODO: both implementations seem to work, need to test which one is faster
  _mm512_mask_i32extscatter_epi32 (p, mask, __vec16_i32(0,1,2,3,4,5,6,7,8,9,10,11,12,13,14,15), tmp, _MM_DOWNCONV_EPI32_SINT8, sizeof(uint8_t), _MM_HINT_NONE);
  #else
  __vec16_i32 tmp_;
  tmp_.v = _mm512_extloadunpacklo_epi32(tmp_.v, p, _MM_UPCONV_EPI32_SINT8, _MM_HINT_NONE);
  tmp_.v = _mm512_extloadunpackhi_epi32(tmp_.v, (uint8_t*)p+64, _MM_UPCONV_EPI32_SINT8, _MM_HINT_NONE);
  tmp_.v = _mm512_mask_mov_epi32(tmp_.v, mask, tmp.v);
  _mm512_extpackstorelo_epi32(p, tmp_.v, _MM_DOWNCONV_EPI32_SINT8, _MM_HINT_NONE);
  _mm512_extpackstorehi_epi32((uint8_t*)p+64, tmp_.v, _MM_DOWNCONV_EPI32_SINT8, _MM_HINT_NONE);
  #endif // if 0
#endif
}

static FORCEINLINE __vec16_i8 __masked_load_i8(void *p, __vec16_i1 mask) {
#ifdef ISPC_FORCE_ALIGNED_MEMORY
  __vec16_i32 tmp = _mm512_mask_extload_epi32(_mm512_undefined_epi32(), mask, p, _MM_UPCONV_EPI32_SINT8, _MM_BROADCAST32_NONE, _MM_HINT_NONE);
#else
  __vec16_i32 tmp;
  tmp.v = _mm512_mask_extloadunpacklo_epi32(tmp.v, 0xFFFF, p, _MM_UPCONV_EPI32_SINT8, _MM_HINT_NONE);
  tmp.v = _mm512_mask_extloadunpackhi_epi32(tmp.v, 0xFFFF, (uint8_t*)p+64, _MM_UPCONV_EPI32_SINT8, _MM_HINT_NONE);
#endif
  __vec16_i8 ret;
  _mm512_extstore_epi32(&ret, tmp, _MM_DOWNCONV_EPI32_SINT8, _MM_HINT_NONE);
  return ret;
}

template <int ALIGN> static FORCEINLINE __vec16_i8 __load(const __vec16_i8 *p) {
  return *p;
}
template <int ALIGN> static FORCEINLINE void __store(__vec16_i8 *p, __vec16_i8 v) {
  *p = v;
}

static FORCEINLINE void
__scatter_base_offsets32_i8(uint8_t *b, uint32_t scale, __vec16_i32 offsets,
    __vec16_i8 val, __vec16_i1 mask)
{
  __vec16_i32 tmp = _mm512_extload_epi32(&val,_MM_UPCONV_EPI32_SINT8, 
      _MM_BROADCAST32_NONE, _MM_HINT_NONE);
  _mm512_mask_i32extscatter_epi32(b, mask, offsets, tmp, 
      _MM_DOWNCONV_EPI32_SINT8, scale, 
      _MM_HINT_NONE);
}


static FORCEINLINE void __masked_store_i16(void *p, const __vec16_i16 &val, __vec16_i1 mask) {
  __vec16_i32 tmp = _mm512_extload_epi32(&val, _MM_UPCONV_EPI32_SINT16, _MM_BROADCAST32_NONE, _MM_HINT_NONE);
#ifdef ISPC_FORCE_ALIGNED_MEMORY
  _mm512_mask_extstore_epi32(p, mask, tmp, _MM_DOWNCONV_EPI32_SINT16, _MM_HINT_NONE);
#else
  #if 0 // TODO: both implementations seem to work, need to test which one is faster
  _mm512_mask_i32extscatter_epi32 (p, mask, __vec16_i32(0,1,2,3,4,5,6,7,8,9,10,11,12,13,14,15), tmp, _MM_DOWNCONV_EPI32_SINT16, sizeof(uint16_t), _MM_HINT_NONE);
  #else
  __vec16_i32 tmp_;
  tmp_.v = _mm512_extloadunpacklo_epi32(tmp_.v, p, _MM_UPCONV_EPI32_SINT16, _MM_HINT_NONE);
  tmp_.v = _mm512_extloadunpackhi_epi32(tmp_.v, (uint8_t*)p+64, _MM_UPCONV_EPI32_SINT16, _MM_HINT_NONE);
  tmp_.v = _mm512_mask_mov_epi32(tmp_.v, mask, tmp.v);
  _mm512_extpackstorelo_epi32(p, tmp_.v, _MM_DOWNCONV_EPI32_SINT16, _MM_HINT_NONE);
  _mm512_extpackstorehi_epi32((uint8_t*)p+64, tmp_.v, _MM_DOWNCONV_EPI32_SINT16, _MM_HINT_NONE);
  #endif // if 0
#endif
}

static FORCEINLINE __vec16_i16 __masked_load_i16(void *p, __vec16_i1 mask) {
#ifdef ISPC_FORCE_ALIGNED_MEMORY
  __vec16_i32 tmp = _mm512_mask_extload_epi32(_mm512_undefined_epi32(), mask, p, _MM_UPCONV_EPI32_SINT16, _MM_BROADCAST32_NONE, _MM_HINT_NONE);
#else
  __vec16_i32 tmp;
  tmp.v = _mm512_mask_extloadunpacklo_epi32(tmp.v, 0xFFFF, p, _MM_UPCONV_EPI32_SINT16, _MM_HINT_NONE);
  tmp.v = _mm512_mask_extloadunpackhi_epi32(tmp.v, 0xFFFF, (uint8_t*)p+64, _MM_UPCONV_EPI32_SINT16, _MM_HINT_NONE);
#endif
  __vec16_i16 ret;
  _mm512_extstore_epi32(&ret, tmp, _MM_DOWNCONV_EPI32_SINT16, _MM_HINT_NONE);
  return ret;
}


template <int ALIGN> static FORCEINLINE __vec16_i16 __load(const __vec16_i16 *p) {
  return *p;
}

template <int ALIGN> static FORCEINLINE void __store(__vec16_i16 *p, __vec16_i16 v) {
  *p = v;
}


static FORCEINLINE void __masked_store_i32(void *p, __vec16_i32 val, __vec16_i1 mask) {
#ifdef ISPC_FORCE_ALIGNED_MEMORY
  _mm512_mask_store_epi32(p, mask, val.v);
#else
  __vec16_i32 tmp;
  tmp.v = _mm512_extloadunpacklo_epi32(tmp.v, p, _MM_UPCONV_EPI32_NONE, _MM_HINT_NONE);
  tmp.v = _mm512_extloadunpackhi_epi32(tmp.v, (uint8_t*)p+64, _MM_UPCONV_EPI32_NONE, _MM_HINT_NONE);
  tmp.v = _mm512_mask_mov_epi32(tmp.v, mask, val.v);
  _mm512_extpackstorelo_epi32(p, tmp.v, _MM_DOWNCONV_EPI32_NONE, _MM_HINT_NONE);
  _mm512_extpackstorehi_epi32((uint8_t*)p+64, tmp.v, _MM_DOWNCONV_EPI32_NONE, _MM_HINT_NONE);
#endif
}

static FORCEINLINE void __masked_store_float(void *p, __vec16_f val,
    __vec16_i1 mask) {
#ifdef ISPC_FORCE_ALIGNED_MEMORY
  _mm512_mask_store_ps(p, mask, val.v);
#else
  __vec16_f tmp;
  tmp.v = _mm512_extloadunpacklo_ps(tmp.v, p, _MM_UPCONV_PS_NONE, _MM_HINT_NONE);
  tmp.v = _mm512_extloadunpackhi_ps(tmp.v, (uint8_t*)p+64, _MM_UPCONV_PS_NONE, _MM_HINT_NONE);
  tmp.v = _mm512_mask_mov_ps(tmp.v, mask, val.v);
  _mm512_extpackstorelo_ps(p, tmp.v, _MM_DOWNCONV_PS_NONE, _MM_HINT_NONE);
  _mm512_extpackstorehi_ps((uint8_t*)p+64, tmp.v, _MM_DOWNCONV_PS_NONE, _MM_HINT_NONE);
#endif
}

static FORCEINLINE void __masked_store_double(void *p, __vec16_d val,
    __vec16_i1 mask) {
#ifdef ISPC_FORCE_ALIGNED_MEMORY
  __vec16_i1 tmp_m = mask;
  tmp_m = _mm512_kswapb(tmp_m, tmp_m);
  _mm512_mask_store_pd(p, mask, val.v1);
  _mm512_mask_store_pd((uint8_t*)p+64, tmp_m, val.v2);
#else
  __vec16_d tmp;
  __vec16_i1 tmp_m = mask;
  tmp_m = _mm512_kswapb(tmp_m, tmp_m);
  tmp.v1 = _mm512_extloadunpacklo_pd(tmp.v1, p, _MM_UPCONV_PD_NONE, _MM_HINT_NONE);
  tmp.v1 = _mm512_extloadunpackhi_pd(tmp.v1, (uint8_t*)p+64, _MM_UPCONV_PD_NONE, _MM_HINT_NONE);
  tmp.v2 = _mm512_extloadunpacklo_pd(tmp.v2, (uint8_t*)p+64, _MM_UPCONV_PD_NONE, _MM_HINT_NONE);
  tmp.v2 = _mm512_extloadunpackhi_pd(tmp.v2, (uint8_t*)p+128, _MM_UPCONV_PD_NONE, _MM_HINT_NONE);
  tmp.v1 = _mm512_mask_mov_pd(tmp.v1, mask, val.v1);
  tmp.v2 = _mm512_mask_mov_pd(tmp.v2, tmp_m, val.v2);
  _mm512_extpackstorelo_pd(p, tmp.v1, _MM_DOWNCONV_PD_NONE, _MM_HINT_NONE);
  _mm512_extpackstorehi_pd((uint8_t*)p+64, tmp.v1, _MM_DOWNCONV_PD_NONE, _MM_HINT_NONE);
  _mm512_extpackstorelo_pd((uint8_t*)p+64, tmp.v2, _MM_DOWNCONV_PD_NONE, _MM_HINT_NONE);
  _mm512_extpackstorehi_pd((uint8_t*)p+128, tmp.v2, _MM_DOWNCONV_PD_NONE, _MM_HINT_NONE);
#endif
}

static FORCEINLINE void __masked_store_blend_i32(void *p, __vec16_i32 val,
    __vec16_i1 mask) {
  __masked_store_i32(p, val, mask);
}

static FORCEINLINE void __masked_store_blend_float(void *p, __vec16_f val,
    __vec16_i1 mask) {
  __masked_store_float(p, val, mask);
}

///////////////////////////////////////////////////////////////////////////
// gather/scatter
///////////////////////////////////////////////////////////////////////////

// offsets * offsetScale is in bytes (for all of these)

static FORCEINLINE __vec16_i8
__gather_base_offsets32_i8(uint8_t *base, uint32_t scale, __vec16_i32 offsets, 
    __vec16_i1 mask) {
  // (iw): need to temporarily store as int because gathers can only return ints.
  __vec16_i32 tmp = _mm512_mask_i32extgather_epi32(_mm512_undefined_epi32(), mask, offsets, base, 
      _MM_UPCONV_EPI32_SINT8, scale,
      _MM_HINT_NONE);
  // now, downconverting to chars into temporary char vector
  __vec16_i8 ret;
  _mm512_extstore_epi32(ret.v,tmp,_MM_DOWNCONV_EPI32_SINT8,_MM_HINT_NONE);
  return ret;
}

static FORCEINLINE __vec16_i32
__gather_base_offsets32_i32(uint8_t *base, uint32_t scale, __vec16_i32 offsets, 
    __vec16_i1 mask) {
  return _mm512_mask_i32extgather_epi32(_mm512_undefined_epi32(), mask, offsets, 
      base, _MM_UPCONV_EPI32_NONE, scale,
      _MM_HINT_NONE);
}

static FORCEINLINE __vec16_f
__gather_base_offsets32_float(uint8_t *base, uint32_t scale, __vec16_i32 offsets,
    __vec16_i1 mask) { 
  return _mm512_mask_i32extgather_ps(_mm512_undefined_ps(), mask, offsets,
      base, _MM_UPCONV_PS_NONE, scale,
      _MM_HINT_NONE);
}

static FORCEINLINE __vec16_d
__gather_base_offsets32_double(uint8_t *base, uint32_t scale, __vec16_i32 offsets,
    __vec16_i1 mask) { 
  __vec16_d ret;
  ret.v1 = _mm512_mask_i32loextgather_pd(_mm512_undefined_pd(), mask, offsets,
      base, _MM_UPCONV_PD_NONE, scale,
      _MM_HINT_NONE); 
  __m512i shuffled_offsets = _mm512_permute4f128_epi32(offsets.v, _MM_PERM_DCDC);
  ret.v2 = _mm512_mask_i32loextgather_pd(_mm512_undefined_pd(), mask, shuffled_offsets,
      base, _MM_UPCONV_PD_NONE, scale,
      _MM_HINT_NONE); 
  return ret;
}

static FORCEINLINE __vec16_f
__gather64_float(__vec16_i64 addr, __vec16_i1 mask) 
{
  __vec16_f ret;

  // There is no gather instruction with 64-bit offsets in KNC.
  // We have to manually iterate over the upper 32 bits ;-)
  __vec16_i1 still_to_do = mask;
  const __vec16_i32 signed_offsets = _mm512_add_epi32(addr.v_lo, __smear_i32<__vec16_i32>((int32_t)INT_MIN));
  while (still_to_do) {
    int first_active_lane = _mm_tzcnt_32((int)still_to_do);
    const uint &hi32 = ((uint*)&addr.v_hi)[first_active_lane];
    __vec16_i1 match = _mm512_mask_cmp_epi32_mask(still_to_do,addr.v_hi,
        __smear_i32<__vec16_i32>((int32_t)hi32),
        _MM_CMPINT_EQ);

    void * base = (void*)((((unsigned long)hi32) << 32) + (unsigned long)(-(long)INT_MIN));

    ret.v = _mm512_mask_i32extgather_ps(ret.v, match, signed_offsets, 
        base, _MM_UPCONV_PS_NONE, 1,
        _MM_HINT_NONE);
    still_to_do = _mm512_kxor(match, still_to_do);
  }

  return ret;
}


/*! gather with 64-bit offsets.

  \todo add optimization that falls back to 32-bit offset gather if
  upper 32 bits are all 0es (in practice, offsets are usually array
  indices, and _usually_ <4G even if the compiler cannot statically
  figure out that this is the case */

static FORCEINLINE __vec16_f
__gather_base_offsets64_float(uint8_t *_base, uint32_t scale, __vec16_i64 offsets,
    __vec16_i1 mask) {

  const __vec16_i32 signed_offsets = _mm512_add_epi32(offsets.v_lo, __smear_i32<__vec16_i32>((int32_t)INT_MIN));
  // There is no gather instruction with 64-bit offsets in KNC.
  // We have to manually iterate over the upper 32 bits ;-)
  __vec16_i1 still_to_do = mask;
  __vec16_f ret;
  while (still_to_do) {
    int first_active_lane = _mm_tzcnt_32((int)still_to_do);
    const uint &hi32 = ((uint*)&offsets.v_hi)[first_active_lane];
    __vec16_i1 match = _mm512_mask_cmp_epi32_mask(mask,offsets.v_hi,
        __smear_i32<__vec16_i32>((int32_t)hi32),
        _MM_CMPINT_EQ);
    void * base = (void*)((unsigned long)_base  +
        ((scale*(unsigned long)hi32) << 32) + scale*(unsigned long)(-(long)INT_MIN));

    ret = _mm512_mask_i32extgather_ps(ret, match, signed_offsets, base,
        _MM_UPCONV_PS_NONE, scale,
        _MM_HINT_NONE);
    still_to_do = _mm512_kxor(match, still_to_do);
  }

  return ret;
}


static FORCEINLINE __vec16_i8 __gather_base_offsets64_i8(uint8_t *_base, uint32_t scale, __vec16_i64 offsets,
    __vec16_i1 mask) 
{ 

  const __vec16_i32 signed_offsets = _mm512_add_epi32(offsets.v_lo, __smear_i32<__vec16_i32>((int32_t)INT_MIN));
  __vec16_i1 still_to_do = mask;
  __vec16_i32 tmp;
  while (still_to_do) {
    int first_active_lane = _mm_tzcnt_32((int)still_to_do);
    const uint &hi32 = ((uint*)&offsets.v_hi)[first_active_lane];
    __vec16_i1 match = _mm512_mask_cmp_epi32_mask(mask,offsets.v_hi,
        __smear_i32<__vec16_i32>((int32_t)hi32),
        _MM_CMPINT_EQ);

    void * base = (void*)((unsigned long)_base  +
        ((scale*(unsigned long)hi32) << 32) + scale*(unsigned long)(-(long)INT_MIN));
    tmp = _mm512_mask_i32extgather_epi32(tmp, match, signed_offsets, base,
        _MM_UPCONV_EPI32_SINT8, scale,
        _MM_HINT_NONE);
    still_to_do = _mm512_kxor(match,still_to_do);
  }
  __vec16_i8 ret;
  _mm512_extstore_epi32(ret.v,tmp,_MM_DOWNCONV_EPI32_SINT8,_MM_HINT_NONE);
  return ret;
}


static FORCEINLINE void __scatter_base_offsets64_float(uint8_t *_base, uint32_t scale, __vec16_i64 offsets,
    __vec16_f value,
    __vec16_i1 mask) { 

  const __vec16_i32 signed_offsets = _mm512_add_epi32(offsets.v_lo, __smear_i32<__vec16_i32>((int32_t)INT_MIN));
  __vec16_i1 still_to_do = mask;
  while (still_to_do) {
    int first_active_lane = _mm_tzcnt_32((int)still_to_do);
    const uint &hi32 = ((uint*)&offsets.v_hi)[first_active_lane];
    __vec16_i1 match = _mm512_mask_cmp_epi32_mask(mask,offsets.v_hi,
        __smear_i32<__vec16_i32>((int32_t)hi32),
        _MM_CMPINT_EQ);

    void * base = (void*)((unsigned long)_base  +
        ((scale*(unsigned long)hi32) << 32) + scale*(unsigned long)(-(long)INT_MIN));   
    _mm512_mask_i32extscatter_ps(base, match, signed_offsets, 
        value,
        _MM_DOWNCONV_PS_NONE, scale,
        _MM_HINT_NONE);
    still_to_do = _mm512_kxor(match,still_to_do);
  }
}

static FORCEINLINE void __scatter_base_offsets64_i32(uint8_t *_base, uint32_t scale, __vec16_i64 offsets,
    __vec16_i32 value,
    __vec16_i1 mask) { 

  const __vec16_i32 signed_offsets = _mm512_add_epi32(offsets.v_lo, __smear_i32<__vec16_i32>((int32_t)INT_MIN));
  __vec16_i1 still_to_do = mask;
  while (still_to_do) {
    int first_active_lane = _mm_tzcnt_32((int)still_to_do);
    const uint &hi32 = ((uint*)&offsets.v_hi)[first_active_lane];
    __vec16_i1 match = _mm512_mask_cmp_epi32_mask(mask,offsets.v_hi,
        __smear_i32<__vec16_i32>((int32_t)hi32),
        _MM_CMPINT_EQ);

    void * base = (void*)((unsigned long)_base  +
        ((scale*(unsigned long)hi32) << 32) + scale*(unsigned long)(-(long)INT_MIN));  
    _mm512_mask_i32extscatter_epi32(base, match, signed_offsets, 
        value,
        _MM_DOWNCONV_EPI32_NONE, scale,
        _MM_HINT_NONE);
    still_to_do = _mm512_kxor(match,still_to_do);
  }
}

static FORCEINLINE void // TODO
__scatter_base_offsets64_i8(uint8_t *_base, uint32_t scale, __vec16_i64 offsets,
    __vec16_i8 value,
    __vec16_i1 mask) { 
  __vec16_i1 still_to_do = mask;

  __vec16_i32 tmp = _mm512_extload_epi32(&value, _MM_UPCONV_EPI32_SINT8,
      _MM_BROADCAST32_NONE, _MM_HINT_NONE);
  // _mm512_mask_extstore_epi32(p, mask, tmp, _MM_DOWNCONV_EPI32_SINT8,_MM_HINT_NONE);

  while (still_to_do) {
    int first_active_lane = _mm_tzcnt_32((int)still_to_do);
    const uint &hi32 = ((uint*)&offsets.v_hi)[first_active_lane];
    __vec16_i1 match = _mm512_mask_cmp_epi32_mask(mask,offsets.v_hi,
        __smear_i32<__vec16_i32>((int32_t)hi32),
        _MM_CMPINT_EQ);

    void * base = (void*)((unsigned long)_base  +
        ((scale*(unsigned long)hi32) << 32));    
    _mm512_mask_i32extscatter_epi32(base, match, offsets.v_lo, 
        tmp,
        _MM_DOWNCONV_EPI32_SINT8, scale,
        _MM_HINT_NONE);
    still_to_do = _mm512_kxor(match,still_to_do);
  }
}


static FORCEINLINE __vec16_i32
__gather_base_offsets64_i32(uint8_t *_base, uint32_t scale, __vec16_i64 offsets,
    __vec16_i1 mask) 
{
  __vec16_f r = __gather_base_offsets64_float(_base,scale,offsets,mask);
  return (__vec16_i32&)r;
}

// scatter

static FORCEINLINE void __scatter_base_offsets32_i32(uint8_t *b, uint32_t scale, __vec16_i32 offsets, __vec16_i32 val, __vec16_i1 mask)
{
  _mm512_mask_i32extscatter_epi32(b, mask, offsets, val, _MM_DOWNCONV_EPI32_NONE, scale, _MM_HINT_NONE);
}

static FORCEINLINE void __scatter_base_offsets32_i64(uint8_t *b, uint32_t scale, __vec16_i32 offsets, __vec16_i64 val, __vec16_i1 mask)
{
  _mm512_mask_i32extscatter_epi32(b, mask, offsets, val.v_lo, _MM_DOWNCONV_EPI32_NONE, scale, _MM_HINT_NONE);
  _mm512_mask_i32extscatter_epi32(b + sizeof(uint32_t), mask, offsets, val.v_hi, _MM_DOWNCONV_EPI32_NONE, scale, _MM_HINT_NONE);
}

static FORCEINLINE void __scatter_base_offsets32_float(void *base, uint32_t scale, __vec16_i32 offsets, __vec16_f val, __vec16_i1 mask) 
{ 
  _mm512_mask_i32extscatter_ps(base, mask, offsets, val, _MM_DOWNCONV_PS_NONE, scale, _MM_HINT_NONE);
}

static FORCEINLINE void __scatter_base_offsets32_double(void *base, uint32_t scale, __vec16_i32 offsets, __vec16_d val, __vec16_i1 mask) 
{ 
  _mm512_mask_i32loextscatter_pd(base, mask, offsets, val.v1, _MM_DOWNCONV_PD_NONE, scale, _MM_HINT_NONE);
  __m512i shuffled_offsets = _mm512_permute4f128_epi32(offsets.v, _MM_PERM_DCDC);
  const __mmask8 mask8 = 0x00FF & (mask >> 8);
  _mm512_mask_i32loextscatter_pd(base, mask8, shuffled_offsets, val.v2, _MM_DOWNCONV_PD_NONE, scale, _MM_HINT_NONE);
}


/*
static FORCEINLINE void __scatter64_float(__vec16_i64 ptrs, __vec16_f val, __vec16_i1 mask) {
}

static FORCEINLINE void __scatter64_double(__vec16_i64 ptrs, __vec16_d val, __vec16_i1 mask) {
}

static FORCEINLINE void __scatter64_i8(__vec16_i64 ptrs, __vec16_i8 val, __vec16_i1 mask) {
}

static FORCEINLINE void __scatter64_i16(__vec16_i64 ptrs, __vec16_i16 val, __vec16_i1 mask) {
}

static FORCEINLINE void __scatter64_i32(__vec16_i64 ptrs, __vec16_i32 val, __vec16_i1 mask) {
}
*/

static FORCEINLINE void __scatter64_i64(__vec16_i64 ptrs, __vec16_i64 val, __vec16_i1 mask) {
  __vec16_i32 first8ptrs, second8ptrs;
  hilo2zmm(ptrs, first8ptrs.v, second8ptrs.v);
  __vec16_i32 first8vals, second8vals;
  hilo2zmm(val, first8vals.v, second8vals.v);
  _mm512_mask_i64extscatter_epi64 (0, mask, first8ptrs, first8vals, _MM_DOWNCONV_EPI64_NONE, 1, _MM_HINT_NONE);
  const __mmask8 mask8 = 0x00FF & (mask >> 8);
  _mm512_mask_i64extscatter_epi64 (0, mask8, second8ptrs, second8vals, _MM_DOWNCONV_EPI64_NONE, 1, _MM_HINT_NONE);
}


///////////////////////////////////////////////////////////////////////////
// packed load/store
///////////////////////////////////////////////////////////////////////////

static FORCEINLINE int32_t __packed_load_active(uint32_t *p, __vec16_i32 *val, __vec16_i1 mask) {
  __vec16_i32 v = __load<64>(val);
  v = _mm512_mask_extloadunpacklo_epi32(v, mask, p, _MM_UPCONV_EPI32_NONE, _MM_HINT_NONE);
  v = _mm512_mask_extloadunpackhi_epi32(v, mask, (uint8_t*)p+64, _MM_UPCONV_EPI32_NONE, _MM_HINT_NONE);
  __store<64>(val, v);
  return _mm_countbits_32(uint32_t(mask));
}

static FORCEINLINE int32_t __packed_store_active(uint32_t *p, __vec16_i32 val, __vec16_i1 mask) {
  _mm512_mask_extpackstorelo_epi32(p, mask, val, _MM_DOWNCONV_EPI32_NONE, _MM_HINT_NONE);
  _mm512_mask_extpackstorehi_epi32((uint8_t*)p+64, mask, val, _MM_DOWNCONV_EPI32_NONE, _MM_HINT_NONE);
  return _mm_countbits_32(uint32_t(mask));
}

static FORCEINLINE int32_t __packed_store_active2(uint32_t *p, __vec16_i32 val, __vec16_i1 mask)
{
  return __packed_store_active(p, val, mask);
}

///////////////////////////////////////////////////////////////////////////
// prefetch
///////////////////////////////////////////////////////////////////////////

static FORCEINLINE void __prefetch_read_uniform_1(const char *p) {
  _mm_prefetch(p, _MM_HINT_T0); // prefetch into L1$
}

static FORCEINLINE void __prefetch_read_uniform_2(const char *p) {
  _mm_prefetch(p, _MM_HINT_T1); // prefetch into L2$
}

static FORCEINLINE void __prefetch_read_uniform_3(const char *p) {
  // There is no L3$ on KNC, but we prefetch into L2$ instead.
  _mm_prefetch(p, _MM_HINT_T1); // prefetch into L2$
}

static FORCEINLINE void __prefetch_read_uniform_nt(const char *p) {
  _mm_prefetch(p, _MM_HINT_T2); // prefetch into L2$ with non-temporal hint
  // _mm_prefetch(p, _MM_HINT_NTA); // prefetch into L1$ with non-temporal hint
}

#define PREFETCH_READ_VARYING(CACHE_NUM, HINT)                                                              \
static FORCEINLINE void __prefetch_read_varying_##CACHE_NUM##_native(uint8_t *base, uint32_t scale,         \
                                                                   __vec16_i32 offsets, __vec16_i1 mask) {  \
    _mm512_mask_prefetch_i32gather_ps (offsets, mask, base, scale, HINT);                                   \
}                                                                                                           \
static FORCEINLINE void __prefetch_read_varying_##CACHE_NUM(__vec16_i64 addr, __vec16_i1 mask) {}           \

PREFETCH_READ_VARYING(1, _MM_HINT_T0)
PREFETCH_READ_VARYING(2, _MM_HINT_T1)
// L3 prefetch is mapped to L2 cache
PREFETCH_READ_VARYING(3, _MM_HINT_T1)
PREFETCH_READ_VARYING(nt, _MM_HINT_T2)

///////////////////////////////////////////////////////////////////////////
// atomics
///////////////////////////////////////////////////////////////////////////

static FORCEINLINE uint32_t __atomic_add(uint32_t *p, uint32_t v) {
#ifdef _MSC_VER
  return InterlockedAdd((LONG volatile *)p, v) - v;
#else
  return __sync_fetch_and_add(p, v);
#endif
}

static FORCEINLINE uint32_t __atomic_sub(uint32_t *p, uint32_t v) {
#ifdef _MSC_VER
  return InterlockedAdd((LONG volatile *)p, -v) + v;
#else
  return __sync_fetch_and_sub(p, v);
#endif
}

static FORCEINLINE uint32_t __atomic_and(uint32_t *p, uint32_t v) {
#ifdef _MSC_VER
  return _InterlockedAnd((LONG volatile *)p, v);
#else
  return __sync_fetch_and_and(p, v);
#endif
}

static FORCEINLINE uint32_t __atomic_or(uint32_t *p, uint32_t v) {
#ifdef _MSC_VER
  return _InterlockedOr((LONG volatile *)p, v);
#else
  return __sync_fetch_and_or(p, v);
#endif
}

static FORCEINLINE uint32_t __atomic_xor(uint32_t *p, uint32_t v) {
#ifdef _MSC_VER
  return _InterlockedXor((LONG volatile *)p, v);
#else
  return __sync_fetch_and_xor(p, v);
#endif
}

static FORCEINLINE uint32_t __atomic_min(uint32_t *p, uint32_t v) {
  int32_t old, min;
  do {
    old = *((volatile int32_t *)p);
    min = (old < (int32_t)v) ? old : (int32_t)v;
#ifdef _MSC_VER
  } while (InterlockedCompareExchange((LONG volatile *)p, min, old) != old);
#else
  } while (__sync_bool_compare_and_swap(p, old, min) == false);
#endif
  return old;
}

static FORCEINLINE uint32_t __atomic_max(uint32_t *p, uint32_t v) {
  int32_t old, max;
  do {
    old = *((volatile int32_t *)p);
    max = (old > (int32_t)v) ? old : (int32_t)v;
#ifdef _MSC_VER
  } while (InterlockedCompareExchange((LONG volatile *)p, max, old) != old);
#else
  } while (__sync_bool_compare_and_swap(p, old, max) == false);
#endif
  return old;
}

static FORCEINLINE uint32_t __atomic_umin(uint32_t *p, uint32_t v) {
  uint32_t old, min;
  do {
    old = *((volatile uint32_t *)p);
    min = (old < v) ? old : v;
#ifdef _MSC_VER
  } while (InterlockedCompareExchange((LONG volatile *)p, min, old) != old);
#else
  } while (__sync_bool_compare_and_swap(p, old, min) == false);
#endif
  return old;
}

static FORCEINLINE uint32_t __atomic_umax(uint32_t *p, uint32_t v) {
  uint32_t old, max;
  do {
    old = *((volatile uint32_t *)p);
    max = (old > v) ? old : v;
#ifdef _MSC_VER
  } while (InterlockedCompareExchange((LONG volatile *)p, max, old) != old);
#else
  } while (__sync_bool_compare_and_swap(p, old, max) == false);
#endif
  return old;
}

static FORCEINLINE uint32_t __atomic_xchg(uint32_t *p, uint32_t v) {
#ifdef _MSC_VER
  return InterlockedExchange((LONG volatile *)p, v);
#else
  return __sync_lock_test_and_set(p, v);
#endif
}

static FORCEINLINE uint32_t __atomic_cmpxchg(uint32_t *p, uint32_t cmpval,
    uint32_t newval) {
#ifdef _MSC_VER
  return InterlockedCompareExchange((LONG volatile *)p, newval, cmpval);
#else
  return __sync_val_compare_and_swap(p, cmpval, newval);
#endif
}

static FORCEINLINE uint64_t __atomic_add(uint64_t *p, uint64_t v) {
#ifdef _MSC_VER
  return InterlockedAdd64((LONGLONG volatile *)p, v) - v;
#else
  return __sync_fetch_and_add(p, v);
#endif
}

static FORCEINLINE uint64_t __atomic_sub(uint64_t *p, uint64_t v) {
#ifdef _MSC_VER
  return InterlockedAdd64((LONGLONG volatile *)p, -v) + v;
#else
  return __sync_fetch_and_sub(p, v);
#endif
}

static FORCEINLINE uint64_t __atomic_and(uint64_t *p, uint64_t v) {
#ifdef _MSC_VER
  return InterlockedAnd64((LONGLONG volatile *)p, v) - v;
#else
  return __sync_fetch_and_and(p, v);
#endif
}

static FORCEINLINE uint64_t __atomic_or(uint64_t *p, uint64_t v) {
#ifdef _MSC_VER
  return InterlockedOr64((LONGLONG volatile *)p, v) - v;
#else
  return __sync_fetch_and_or(p, v);
#endif
}

static FORCEINLINE uint64_t __atomic_xor(uint64_t *p, uint64_t v) {
#ifdef _MSC_VER
  return InterlockedXor64((LONGLONG volatile *)p, v) - v;
#else
  return __sync_fetch_and_xor(p, v);
#endif
}

static FORCEINLINE uint64_t __atomic_min(uint64_t *p, uint64_t v) {
  int64_t old, min;
  do {
    old = *((volatile int64_t *)p);
    min = (old < (int64_t)v) ? old : (int64_t)v;
#ifdef _MSC_VER
  } while (InterlockedCompareExchange64((LONGLONG volatile *)p, min, old) != old);
#else
  } while (__sync_bool_compare_and_swap(p, old, min) == false);
#endif
  return old;
}

static FORCEINLINE uint64_t __atomic_max(uint64_t *p, uint64_t v) {
  int64_t old, max;
  do {
    old = *((volatile int64_t *)p);
    max = (old > (int64_t)v) ? old : (int64_t)v;
#ifdef _MSC_VER
  } while (InterlockedCompareExchange64((LONGLONG volatile *)p, max, old) != old);
#else
  } while (__sync_bool_compare_and_swap(p, old, max) == false);
#endif
  return old;
}

static FORCEINLINE uint64_t __atomic_umin(uint64_t *p, uint64_t v) {
  uint64_t old, min;
  do {
    old = *((volatile uint64_t *)p);
    min = (old < v) ? old : v;
#ifdef _MSC_VER
  } while (InterlockedCompareExchange64((LONGLONG volatile *)p, min, old) != old);
#else
  } while (__sync_bool_compare_and_swap(p, old, min) == false);
#endif
  return old;
}

static FORCEINLINE uint64_t __atomic_umax(uint64_t *p, uint64_t v) {
  uint64_t old, max;
  do {
    old = *((volatile uint64_t *)p);
    max = (old > v) ? old : v;
#ifdef _MSC_VER
  } while (InterlockedCompareExchange64((LONGLONG volatile *)p, max, old) != old);
#else
  } while (__sync_bool_compare_and_swap(p, old, max) == false);
#endif
  return old;
}

static FORCEINLINE uint64_t __atomic_xchg(uint64_t *p, uint64_t v) {
#ifdef _MSC_VER
  return InterlockedExchange64((LONGLONG volatile *)p, v);
#else
  return __sync_lock_test_and_set(p, v);
#endif
}

static FORCEINLINE uint64_t __atomic_cmpxchg(uint64_t *p, uint64_t cmpval,
    uint64_t newval) {
#ifdef _MSC_VER
  return InterlockedCompareExchange64((LONGLONG volatile *)p, newval, cmpval);
#else
  return __sync_val_compare_and_swap(p, cmpval, newval);
#endif
}

#ifdef WIN32
#include <windows.h>
#define __clock __rdtsc
#else // WIN32
static FORCEINLINE uint64_t __clock() {
  uint32_t low, high;
#ifdef __x86_64
  __asm__ __volatile__ ("xorl %%eax,%%eax \n    cpuid"
      ::: "%rax", "%rbx", "%rcx", "%rdx" );
#else
  __asm__ __volatile__ ("xorl %%eax,%%eax \n    cpuid"
      ::: "%eax", "%ebx", "%ecx", "%edx" );
#endif
  __asm__ __volatile__ ("rdtsc" : "=a" (low), "=d" (high));
  return (uint64_t)high << 32 | low;
}
#endif // !WIN32

///////////////////////////////////////////////////////////////////////////
// Transcendentals


#define TRANSCENDENTALS(op) \
static FORCEINLINE __vec16_f __##op##_varying_float(__vec16_f v) { return _mm512_##op##_ps(v); } \
static FORCEINLINE float __##op##_uniform_float(float v) { return op##f(v); } \
static FORCEINLINE __vec16_d __##op##_varying_double(__vec16_d v) { return __vec16_d(_mm512_##op##_pd(v.v1),_mm512_##op##_pd(v.v2)); } \
static FORCEINLINE double __##op##_uniform_double(double a) { return op(a); }

TRANSCENDENTALS(log)
TRANSCENDENTALS(exp)

static FORCEINLINE float __pow_uniform_float(float a, float b) {    return powf(a, b);}
static FORCEINLINE __vec16_f __pow_varying_float(__vec16_f a, __vec16_f b) { return _mm512_pow_ps(a,b); }
static FORCEINLINE double __pow_uniform_double(double a, double b) {    return pow(a,b);}
static FORCEINLINE __vec16_d __pow_varying_double(__vec16_d a, __vec16_d b) { return __vec16_d(_mm512_pow_pd(a.v1,b.v1),_mm512_pow_pd(a.v2,b.v2)); }

///////////////////////////////////////////////////////////////////////////
// Trigonometry

TRANSCENDENTALS(sin)
TRANSCENDENTALS(asin)
TRANSCENDENTALS(cos)
TRANSCENDENTALS(acos)
TRANSCENDENTALS(tan)
TRANSCENDENTALS(atan)

static FORCEINLINE float __atan2_uniform_float(float a, float b) {    return atan2f(a, b);}
static FORCEINLINE __vec16_f __atan2_varying_float(__vec16_f a, __vec16_f b) { return _mm512_atan2_ps(a,b); }
static FORCEINLINE double __atan2_uniform_double(double a, double b) {    return atan2(a,b);}
static FORCEINLINE __vec16_d __atan2_varying_double(__vec16_d a, __vec16_d b) { return __vec16_d(_mm512_atan2_pd(a.v1,b.v1),_mm512_atan2_pd(a.v2,b.v2)); }

#undef FORCEINLINE
#undef PRE_ALIGN
#undef POST_ALIGN<|MERGE_RESOLUTION|>--- conflicted
+++ resolved
@@ -211,8 +211,6 @@
   __m512i v_lo;
 } POST_ALIGN(64) __vec16_i64;
 
-<<<<<<< HEAD
-=======
 static __vec16_i64 zmm2hilo(const __m512i v1, const __m512i v2){
   __vec16_i64 v;
   v.v_hi = _mm512_mask_permutevar_epi32(_mm512_undefined_epi32(), 0xFF00,
@@ -230,7 +228,6 @@
   return v;
 }
 
->>>>>>> e834703b
 static void hilo2zmm(const __vec16_i64 &v, __m512i &_v1, __m512i &_v2) {
   _v2 = _mm512_mask_permutevar_epi32(_mm512_undefined_epi32(), 0xAAAA,
                _mm512_set_16to16_pi(15,15,14,14,13,13,12,12,11,11,10,10,9,9,8,8),
@@ -351,11 +348,7 @@
   uint32_t *ptr = (uint32_t*)&v;
   for (int i=0;i<16;i++) {
     uint64_t val = (uint64_t(ptr[i])<<32)+ptr[i+16];
-<<<<<<< HEAD
-    out << (i!=0?",":"") << std::dec << std::setw(8) << val << std::dec;
-=======
     out << (i!=0?",":"") << std::dec << std::setw(8) << ((int64_t)val) << std::dec;
->>>>>>> e834703b
   }  
   out << "]" << std::flush;
   return out;
@@ -2067,9 +2060,8 @@
 CMP_OP(__vec16_i8, i8, uint8_t, __unsigned_greater_than, >)
 CMP_OP(__vec16_i8, i8, int8_t,  __signed_greater_than, >)
 
-<<<<<<< HEAD
 SELECT(__vec16_i8)
-=======
+
 static FORCEINLINE int8_t __extract_element(__vec16_i8 v, uint32_t index) {
     return v[index];
 }
@@ -2085,7 +2077,6 @@
     _mm512_extstore_epi32(&ret, tmp, _MM_DOWNCONV_EPI32_SINT8,_MM_HINT_NONE);
     return ret;
 }
->>>>>>> e834703b
 
 static FORCEINLINE __vec16_i1 __not_equal_i8(__vec16_i8 a, __vec16_i8 b) {
     __vec16_i32 tmp_a = _mm512_extload_epi32(&a, _MM_UPCONV_EPI32_SINT8, _MM_BROADCAST32_NONE, _MM_HINT_NONE);
@@ -2179,9 +2170,8 @@
 CMP_OP(__vec16_i16, i16, uint16_t, __unsigned_greater_than, >)
 CMP_OP(__vec16_i16, i16, int16_t,  __signed_greater_than, >)
 
-<<<<<<< HEAD
 SELECT(__vec16_i16)
-=======
+
 static FORCEINLINE int16_t __extract_element(__vec16_i16 v, uint32_t index) {
     return v[index];
 }
@@ -2197,7 +2187,6 @@
     _mm512_extstore_epi32(&ret, tmp, _MM_DOWNCONV_EPI32_SINT16,_MM_HINT_NONE);
     return ret;
 }
->>>>>>> e834703b
 
 static FORCEINLINE __vec16_i1 __not_equal_i16(__vec16_i16 a, __vec16_i16 b) {
   __vec16_i32 tmp_a = _mm512_extload_epi32(&a, _MM_UPCONV_EPI32_SINT16, _MM_BROADCAST32_NONE, _MM_HINT_NONE);

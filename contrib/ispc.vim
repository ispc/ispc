" Vim syntax file
" Language:	ISPC
" Maintainer:	Andreas Wendleder <andreas.wendleder@gmail.com>
" Last Change:	2011 Aug 3

" Quit when a syntax file was already loaded
if exists("b:current_syntax")
  finish
endif

" Read the C syntax to start with
runtime! syntax/c.vim
unlet b:current_syntax

" New keywords
syn keyword	ispcStatement	cbreak ccontinue creturn launch print reference soa sync task
syn keyword	ispcConditional	cif
syn keyword	ispcRepeat	cdo cfor cwhile
syn keyword	ispcBuiltin	programCount programIndex	
syn keyword	ispcType	export uniform varying int8 int16 int32 int64

"double precision floating point number, with dot, optional exponent
syn match	cFloat		display contained "\d\+\.\d*d[-+]\=\d*\>"
<<<<<<< HEAD
=======
"double precision floating point number, starting with dot, optional exponent
syn match	cFloat		display contained ".\d*d[-+]\=\d*\>"
>>>>>>> a5782dfb
"double precision floating point number, without dot, with exponent
syn match	cFloat		display contained "\d\+d[-+]\=\d\+\>"

" Default highlighting
command -nargs=+ HiLink hi def link <args>
HiLink ispcStatement	Statement
HiLink ispcConditional	Conditional
HiLink ispcRepeat	Repeat
HiLink ispcBuiltin	Statement
HiLink ispcType		Type
delcommand HiLink

let b:current_syntax = "ispc"
<|MERGE_RESOLUTION|>--- conflicted
+++ resolved
@@ -21,11 +21,8 @@
 
 "double precision floating point number, with dot, optional exponent
 syn match	cFloat		display contained "\d\+\.\d*d[-+]\=\d*\>"
-<<<<<<< HEAD
-=======
 "double precision floating point number, starting with dot, optional exponent
 syn match	cFloat		display contained ".\d*d[-+]\=\d*\>"
->>>>>>> a5782dfb
 "double precision floating point number, without dot, with exponent
 syn match	cFloat		display contained "\d\+d[-+]\=\d\+\>"
 

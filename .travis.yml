#  Copyright (c) 2018-2020, Intel Corporation
#  All rights reserved.
#
#  Redistribution and use in source and binary forms, with or without
#  modification, are permitted provided that the following conditions are
#  met:
#
#    * Redistributions of source code must retain the above copyright
#      notice, this list of conditions and the following disclaimer.
#
#    * Redistributions in binary form must reproduce the above copyright
#      notice, this list of conditions and the following disclaimer in the
#      documentation and/or other materials provided with the distribution.
#
#    * Neither the name of Intel Corporation nor the names of its
#      contributors may be used to endorse or promote products derived from
#      this software without specific prior written permission.
#
#
#   THIS SOFTWARE IS PROVIDED BY THE COPYRIGHT HOLDERS AND CONTRIBUTORS "AS
#   IS" AND ANY EXPRESS OR IMPLIED WARRANTIES, INCLUDING, BUT NOT LIMITED
#   TO, THE IMPLIED WARRANTIES OF MERCHANTABILITY AND FITNESS FOR A
#   PARTICULAR PURPOSE ARE DISCLAIMED. IN NO EVENT SHALL THE COPYRIGHT OWNER
#   OR CONTRIBUTORS BE LIABLE FOR ANY DIRECT, INDIRECT, INCIDENTAL, SPECIAL,
#   EXEMPLARY, OR CONSEQUENTIAL DAMAGES (INCLUDING, BUT NOT LIMITED TO,
#   PROCUREMENT OF SUBSTITUTE GOODS OR SERVICES; LOSS OF USE, DATA, OR
#   PROFITS; OR BUSINESS INTERRUPTION) HOWEVER CAUSED AND ON ANY THEORY OF
#   LIABILITY, WHETHER IN CONTRACT, STRICT LIABILITY, OR TORT (INCLUDING
#   NEGLIGENCE OR OTHERWISE) ARISING IN ANY WAY OUT OF THE USE OF THIS
#   SOFTWARE, EVEN IF ADVISED OF THE POSSIBILITY OF SUCH DAMAGE.
#   Author: Dmitry Babokin


# "minimal" instead of "cpp", because of https://github.com/travis-ci/travis-ci/issues/8363
# Otherwise during python invocation PATH is prepended by /usr/bin and it yields wrong llvm-as.
language: minimal
sudo: required
services:
    - docker
dist: xenial

# Some magic is here. Docker is used to load pre-built LLVM as part of custom built image.
# Custom built LLVM is required because
#   (1) we need a patched version of LLVM for some of LLVM versions for performance and
#       stability reasons,
#   (2) it must be a dump-enabled LLVM build (release version without assertions and without
#       stripping off dump() function), this affects LLVM 5.0 and later versions,
#   (3) same compiler needs to be used for building LLVM and ISPC, otherwise there might be
#       ABI incompatibilities causing link errors and runtime segfaults,
#   (4) to have flexibility of testing with a range of LLVM versions that we need.
env:
  global:
    - DOCKER_REPO_PATH=ispc/ubuntu_16.04
    - LLVM_HOME=/usr/local/src/llvm
    - ISPC_HOME=$TRAVIS_BUILD_DIR
  matrix:
    - LLVM_VERSION=10.0 OS=Ubuntu16.04 DOCKER_TAG=llvm100
    - LLVM_VERSION=9.0 OS=Ubuntu16.04 DOCKER_TAG=llvm90
    - LLVM_VERSION=8.0 OS=Ubuntu16.04 DOCKER_TAG=llvm80
    - LLVM_VERSION=7.0 OS=Ubuntu16.04 DOCKER_TAG=llvm70
      # WASM enabled build
    - LLVM_VERSION=10.0 OS=Ubuntu16.04 DOCKER_TAG=llvm100 WASM_FLAGS="-DWASM_ENABLED=ON"

before_install:
  - sudo apt-get update
  - sudo apt-get install -y libc6-dev-i386 g++-multilib lib32stdc++6
<<<<<<< HEAD
  - if [ -n "$WASM_FLAGS" ]; then source scripts/install_emscripten.sh && emcc --version; fi
=======
>>>>>>> 84b8f624
  - wget https://cmake.org/files/v3.17/cmake-3.17.0-Linux-x86_64.sh && mkdir /opt/cmake && sh cmake-3.17.0-Linux-x86_64.sh --prefix=/opt/cmake --skip-license && sudo ln -s /opt/cmake/bin/cmake /usr/local/bin/cmake && rm cmake-3.17.0-Linux-x86_64.sh
  - export PATH=/opt/cmake/bin:$PATH
  - cmake --version
  - docker pull "$DOCKER_REPO_PATH:$DOCKER_TAG"
  - docker run "$DOCKER_REPO_PATH:$DOCKER_TAG"
  - export CONTAINER=`docker ps --all |head -2 |tail -1 |awk '//{print $1}'`
  - sudo docker cp $CONTAINER:$LLVM_HOME /usr/local/src
  - export PATH=$LLVM_HOME/bin-$LLVM_VERSION/bin:$PATH

script:
  - mkdir build_$LLVM_VERSION && cd build_$LLVM_VERSION
  - cmake -DCMAKE_INSTALL_PREFIX=$TRAVIS_BUILD_DIR -DISPC_INCLUDE_BENCHMARKS=ON $WASM_FLAGS ../
    # Build ispc and check_isa utility. Run lit tests.
  - make ispc check_isa check-all -j4
    # Build benchmarks and test them.
  - make ispc_benchmarks && make test
    # Add ispc to the PATH
  - export PATH=$ISPC_HOME/build_$LLVM_VERSION/bin:$PATH && cd $ISPC_HOME
  - check_isa
  - ispc --support-matrix
  - ./check_env.py
    # Run examples
  - if [ -z "$WASM_FLAGS" ]; then ./perf.py -n 1; fi
    # Run tests for latest LLVM version
  - if [ "$LLVM_VERSION" == "10.0" -a -z "$WASM_FLAGS" ]; then ./run_tests.py; ./run_tests.py -a x86; fi

stages:
  - check format
  - test

jobs:
  include:
    - stage: check format
      script:
        - cd $ISPC_HOME && ./check_format.sh<|MERGE_RESOLUTION|>--- conflicted
+++ resolved
@@ -64,10 +64,7 @@
 before_install:
   - sudo apt-get update
   - sudo apt-get install -y libc6-dev-i386 g++-multilib lib32stdc++6
-<<<<<<< HEAD
   - if [ -n "$WASM_FLAGS" ]; then source scripts/install_emscripten.sh && emcc --version; fi
-=======
->>>>>>> 84b8f624
   - wget https://cmake.org/files/v3.17/cmake-3.17.0-Linux-x86_64.sh && mkdir /opt/cmake && sh cmake-3.17.0-Linux-x86_64.sh --prefix=/opt/cmake --skip-license && sudo ln -s /opt/cmake/bin/cmake /usr/local/bin/cmake && rm cmake-3.17.0-Linux-x86_64.sh
   - export PATH=/opt/cmake/bin:$PATH
   - cmake --version

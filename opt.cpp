/*
  Copyright (c) 2010-2013, Intel Corporation
  All rights reserved.

  Redistribution and use in source and binary forms, with or without
  modification, are permitted provided that the following conditions are
  met:

    * Redistributions of source code must retain the above copyright
      notice, this list of conditions and the following disclaimer.

    * Redistributions in binary form must reproduce the above copyright
      notice, this list of conditions and the following disclaimer in the
      documentation and/or other materials provided with the distribution.

    * Neither the name of Intel Corporation nor the names of its
      contributors may be used to endorse or promote products derived from
      this software without specific prior written permission.


   THIS SOFTWARE IS PROVIDED BY THE COPYRIGHT HOLDERS AND CONTRIBUTORS "AS
   IS" AND ANY EXPRESS OR IMPLIED WARRANTIES, INCLUDING, BUT NOT LIMITED
   TO, THE IMPLIED WARRANTIES OF MERCHANTABILITY AND FITNESS FOR A
   PARTICULAR PURPOSE ARE DISCLAIMED. IN NO EVENT SHALL THE COPYRIGHT OWNER
   OR CONTRIBUTORS BE LIABLE FOR ANY DIRECT, INDIRECT, INCIDENTAL, SPECIAL,
   EXEMPLARY, OR CONSEQUENTIAL DAMAGES (INCLUDING, BUT NOT LIMITED TO,
   PROCUREMENT OF SUBSTITUTE GOODS OR SERVICES; LOSS OF USE, DATA, OR
   PROFITS; OR BUSINESS INTERRUPTION) HOWEVER CAUSED AND ON ANY THEORY OF
   LIABILITY, WHETHER IN CONTRACT, STRICT LIABILITY, OR TORT (INCLUDING
   NEGLIGENCE OR OTHERWISE) ARISING IN ANY WAY OUT OF THE USE OF THIS
   SOFTWARE, EVEN IF ADVISED OF THE POSSIBILITY OF SUCH DAMAGE.
*/

/** @file opt.cpp
    @brief Implementations of various ispc optimization passes that operate
           on the LLVM IR.
*/

#include "opt.h"
#include "ctx.h"
#include "sym.h"
#include "module.h"
#include "util.h"
#include "llvmutil.h"

#include <stdio.h>
#include <map>
#include <set>

#include <llvm/Pass.h>
#if defined(LLVM_3_1) || defined(LLVM_3_2)
  #include <llvm/Module.h>
  #include <llvm/Instructions.h>
  #include <llvm/Intrinsics.h>
  #include <llvm/Function.h>
  #include <llvm/BasicBlock.h>
  #include <llvm/Constants.h>
#else
  #include <llvm/IR/Module.h>
  #include <llvm/IR/Instructions.h>
  #include <llvm/IR/Intrinsics.h>
  #include <llvm/IR/Function.h>
  #include <llvm/IR/BasicBlock.h>
  #include <llvm/IR/Constants.h>
#endif
#if defined (LLVM_3_4)
  #include <llvm/Transforms/Instrumentation.h>
#endif
#include <llvm/PassManager.h>
#include <llvm/PassRegistry.h>
#include <llvm/Assembly/PrintModulePass.h>
#include <llvm/Analysis/ConstantFolding.h>
#include <llvm/Target/TargetLibraryInfo.h>
#include <llvm/ADT/Triple.h>
#include <llvm/Transforms/Scalar.h>
#include <llvm/Transforms/IPO.h>
#include <llvm/Transforms/Utils/BasicBlockUtils.h>
#include <llvm/Target/TargetOptions.h>
#if defined(LLVM_3_1)
  #include <llvm/Target/TargetData.h>
#elif defined(LLVM_3_2)
  #include <llvm/DataLayout.h>
#else // LLVM 3.3+
  #include <llvm/IR/DataLayout.h>
  #include <llvm/Analysis/TargetTransformInfo.h>
#endif
#include <llvm/Target/TargetMachine.h>
#include <llvm/Analysis/Verifier.h>
#include <llvm/Analysis/Passes.h>
#include <llvm/Support/raw_ostream.h>
#include <llvm/Support/PatternMatch.h>
#if defined(LLVM_3_1)
  #include <llvm/Analysis/DebugInfo.h>
#else
  #include <llvm/DebugInfo.h>
#endif
#include <llvm/Support/Dwarf.h>
#ifdef ISPC_IS_LINUX
  #include <alloca.h>
#elif defined(ISPC_IS_WINDOWS)
  #include <malloc.h>
  #ifndef __MINGW32__
    #define alloca _alloca
  #endif
#endif // ISPC_IS_WINDOWS

#ifndef PRId64
#define PRId64 "lld"
#endif
#ifndef PRIu64
#define PRIu64 "llu"
#endif

static llvm::Pass *CreateIntrinsicsOptPass();
static llvm::Pass *CreateInstructionSimplifyPass();
static llvm::Pass *CreatePeepholePass();

static llvm::Pass *CreateImproveMemoryOpsPass();
static llvm::Pass *CreateGatherCoalescePass();
static llvm::Pass *CreateReplacePseudoMemoryOpsPass();

static llvm::Pass *CreateIsCompileTimeConstantPass(bool isLastTry);
static llvm::Pass *CreateMakeInternalFuncsStaticPass();

static llvm::Pass *CreateDebugPass(char * output);

#define DEBUG_START_PASS(NAME)                                 \
    if (g->debugPrint &&                                       \
        (getenv("FUNC") == NULL ||                             \
         !strncmp(bb.getParent()->getName().str().c_str(), getenv("FUNC"), \
                  strlen(getenv("FUNC"))))) {                           \
        fprintf(stderr, "Start of " NAME "\n");                \
        fprintf(stderr, "---------------\n");                  \
        bb.dump();                                             \
        fprintf(stderr, "---------------\n\n");                \
    } else /* eat semicolon */

#define DEBUG_END_PASS(NAME)                                   \
    if (g->debugPrint &&                                       \
        (getenv("FUNC") == NULL ||                             \
         !strncmp(bb.getParent()->getName().str().c_str(), getenv("FUNC"), \
                  strlen(getenv("FUNC"))))) {                           \
        fprintf(stderr, "End of " NAME " %s\n", modifiedAny ? "** CHANGES **" : ""); \
        fprintf(stderr, "---------------\n");                  \
        bb.dump();                                             \
        fprintf(stderr, "---------------\n\n");                \
    } else /* eat semicolon */



///////////////////////////////////////////////////////////////////////////


/** This utility routine copies the metadata (if any) attached to the
    'from' instruction in the IR to the 'to' instruction.

    For flexibility, this function takes an llvm::Value rather than an
    llvm::Instruction for the 'to' parameter; at some places in the code
    below, we sometimes use a llvm::Value to start out storing a value and
    then later store instructions.  If a llvm::Value is passed to this, the
    routine just returns without doing anything; if it is in fact an
    LLVM::Instruction, then the metadata can be copied to it.
 */
static void
lCopyMetadata(llvm::Value *vto, const llvm::Instruction *from) {
    llvm::Instruction *to = llvm::dyn_cast<llvm::Instruction>(vto);
    if (!to)
        return;

    llvm::SmallVector<std::pair<unsigned int, llvm::MDNode *>, 8> metadata;
    from->getAllMetadata(metadata);
    for (unsigned int i = 0; i < metadata.size(); ++i)
        to->setMetadata(metadata[i].first, metadata[i].second);
}


/** We have a protocol with the front-end LLVM IR code generation process
    that allows us to encode the source file position that corresponds with
    instructions.  (For example, this allows us to issue performance
    warnings related to things like scatter and gather after optimization
    has been performed, so that we aren't warning about scatters and
    gathers that have been improved to stores and loads by optimization
    passes.)  Note that this is slightly redundant with the source file
    position encoding generated for debugging symbols, though we don't
    always generate debugging information but we do always generate this
    position data.

    This function finds the SourcePos that the metadata in the instruction
    (if present) corresponds to.  See the implementation of
    FunctionEmitContext::addGSMetadata(), which encodes the source position during
    code generation.

    @param inst   Instruction to try to find the source position of
    @param pos    Output variable in which to store the position
    @returns      True if source file position metadata was present and *pos
                  has been set.  False otherwise.
*/
static bool
lGetSourcePosFromMetadata(const llvm::Instruction *inst, SourcePos *pos) {
    llvm::MDNode *filename = inst->getMetadata("filename");
    llvm::MDNode *first_line = inst->getMetadata("first_line");
    llvm::MDNode *first_column = inst->getMetadata("first_column");
    llvm::MDNode *last_line = inst->getMetadata("last_line");
    llvm::MDNode *last_column = inst->getMetadata("last_column");
    if (!filename || !first_line || !first_column || !last_line || !last_column)
        return false;

    // All of these asserts are things that FunctionEmitContext::addGSMetadata() is
    // expected to have done in its operation
    llvm::MDString *str = llvm::dyn_cast<llvm::MDString>(filename->getOperand(0));
    Assert(str);
    llvm::ConstantInt *first_lnum =
        llvm::dyn_cast<llvm::ConstantInt>(first_line->getOperand(0));
    Assert(first_lnum);
    llvm::ConstantInt *first_colnum =
        llvm::dyn_cast<llvm::ConstantInt>(first_column->getOperand(0));
    Assert(first_column);
    llvm::ConstantInt *last_lnum =
        llvm::dyn_cast<llvm::ConstantInt>(last_line->getOperand(0));
    Assert(last_lnum);
    llvm::ConstantInt *last_colnum =
        llvm::dyn_cast<llvm::ConstantInt>(last_column->getOperand(0));
    Assert(last_column);

    *pos = SourcePos(str->getString().data(), (int)first_lnum->getZExtValue(),
                     (int)first_colnum->getZExtValue(), (int)last_lnum->getZExtValue(),
                     (int)last_colnum->getZExtValue());
    return true;
}


static llvm::Instruction *
lCallInst(llvm::Function *func, llvm::Value *arg0, llvm::Value *arg1,
          const char *name, llvm::Instruction *insertBefore = NULL) {
    llvm::Value *args[2] = { arg0, arg1 };
    llvm::ArrayRef<llvm::Value *> newArgArray(&args[0], &args[2]);
    return llvm::CallInst::Create(func, newArgArray, name, insertBefore);
}


static llvm::Instruction *
lCallInst(llvm::Function *func, llvm::Value *arg0, llvm::Value *arg1,
          llvm::Value *arg2, const char *name,
          llvm::Instruction *insertBefore = NULL) {
    llvm::Value *args[3] = { arg0, arg1, arg2 };
    llvm::ArrayRef<llvm::Value *> newArgArray(&args[0], &args[3]);
    return llvm::CallInst::Create(func, newArgArray, name, insertBefore);
}


static llvm::Instruction *
lCallInst(llvm::Function *func, llvm::Value *arg0, llvm::Value *arg1,
          llvm::Value *arg2, llvm::Value *arg3, const char *name,
          llvm::Instruction *insertBefore = NULL) {
    llvm::Value *args[4] = { arg0, arg1, arg2, arg3 };
    llvm::ArrayRef<llvm::Value *> newArgArray(&args[0], &args[4]);
    return llvm::CallInst::Create(func, newArgArray, name, insertBefore);
}

static llvm::Instruction *
lCallInst(llvm::Function *func, llvm::Value *arg0, llvm::Value *arg1,
          llvm::Value *arg2, llvm::Value *arg3, llvm::Value *arg4,
          const char *name, llvm::Instruction *insertBefore = NULL) {
    llvm::Value *args[5] = { arg0, arg1, arg2, arg3, arg4 };
    llvm::ArrayRef<llvm::Value *> newArgArray(&args[0], &args[5]);
    return llvm::CallInst::Create(func, newArgArray, name, insertBefore);
}


static llvm::Instruction *
lCallInst(llvm::Function *func, llvm::Value *arg0, llvm::Value *arg1,
          llvm::Value *arg2, llvm::Value *arg3, llvm::Value *arg4,
          llvm::Value *arg5, const char *name,
          llvm::Instruction *insertBefore = NULL) {
    llvm::Value *args[6] = { arg0, arg1, arg2, arg3, arg4, arg5 };
    llvm::ArrayRef<llvm::Value *> newArgArray(&args[0], &args[6]);
    return llvm::CallInst::Create(func, newArgArray, name, insertBefore);
}


static llvm::Instruction *
lGEPInst(llvm::Value *ptr, llvm::Value *offset, const char *name,
         llvm::Instruction *insertBefore) {
    llvm::Value *index[1] = { offset };
    llvm::ArrayRef<llvm::Value *> arrayRef(&index[0], &index[1]);
    return llvm::GetElementPtrInst::Create(ptr, arrayRef, name,
                                           insertBefore);
}


/** Given a vector of constant values (int, float, or bool) representing an
    execution mask, convert it to a bitvector where the 0th bit corresponds
    to the first vector value and so forth.
*/
static uint64_t
lConstElementsToMask(const llvm::SmallVector<llvm::Constant *,
                                             ISPC_MAX_NVEC> &elements) {
    Assert(elements.size() <= 64);

    uint64_t mask = 0;
    for (unsigned int i = 0; i < elements.size(); ++i) {
        llvm::APInt intMaskValue;
        // SSE has the "interesting" approach of encoding blending
        // masks as <n x float>.
        llvm::ConstantFP *cf = llvm::dyn_cast<llvm::ConstantFP>(elements[i]);
        if (cf != NULL) {
            llvm::APFloat apf = cf->getValueAPF();
            intMaskValue = apf.bitcastToAPInt();
        }
        else {
            // Otherwise get it as an int
            llvm::ConstantInt *ci = llvm::dyn_cast<llvm::ConstantInt>(elements[i]);
            Assert(ci != NULL);  // vs return -1 if NULL?
            intMaskValue = ci->getValue();
        }
        // Is the high-bit set?  If so, OR in the appropriate bit in
        // the result mask
        if (intMaskValue.countLeadingOnes() > 0)
            mask |= (1ull << i);
    }
    return mask;
}


/** Given an llvm::Value represinting a vector mask, see if the value is a
    constant.  If so, return true and set *bits to be the integer mask
    found by taking the high bits of the mask values in turn and
    concatenating them into a single integer.  In other words, given the
    4-wide mask: < 0xffffffff, 0, 0, 0xffffffff >, we have 0b1001 = 9.
 */
static bool
lGetMask(llvm::Value *factor, uint64_t *mask) {
    llvm::ConstantDataVector *cdv = llvm::dyn_cast<llvm::ConstantDataVector>(factor);
    if (cdv != NULL) {
        llvm::SmallVector<llvm::Constant *, ISPC_MAX_NVEC> elements;
        for (int i = 0; i < (int)cdv->getNumElements(); ++i)
            elements.push_back(cdv->getElementAsConstant(i));
        *mask = lConstElementsToMask(elements);
        return true;
    }

    llvm::ConstantVector *cv = llvm::dyn_cast<llvm::ConstantVector>(factor);
    if (cv != NULL) {
        llvm::SmallVector<llvm::Constant *, ISPC_MAX_NVEC> elements;
        for (int i = 0; i < (int)cv->getNumOperands(); ++i) {
            llvm::Constant *c =
                llvm::dyn_cast<llvm::Constant>(cv->getOperand(i));
            if (c == NULL)
                return false;
            elements.push_back(c);
        }
        *mask = lConstElementsToMask(elements);
        return true;
    }
    else if (llvm::isa<llvm::ConstantAggregateZero>(factor)) {
        *mask = 0;
        return true;
    }
    else {
#if 0
        llvm::ConstantExpr *ce = llvm::dyn_cast<llvm::ConstantExpr>(factor);
        if (ce != NULL) {
            llvm::TargetMachine *targetMachine = g->target->GetTargetMachine();
            const llvm::TargetData *td = targetMachine->getTargetData();
            llvm::Constant *c = llvm::ConstantFoldConstantExpression(ce, td);
            c->dump();
            factor = c;
        }
        // else we should be able to handle it above...
        Assert(!llvm::isa<llvm::Constant>(factor));
#endif
        return false;
    }
}


enum MaskStatus { ALL_ON, ALL_OFF, MIXED, UNKNOWN };

/** Determines if the given mask value is all on, all off, mixed, or
    unknown at compile time.
*/
static MaskStatus
lGetMaskStatus(llvm::Value *mask, int vecWidth = -1) {
    uint64_t bits;
    if (lGetMask(mask, &bits) == false)
        return UNKNOWN;

    if (bits == 0)
        return ALL_OFF;

    if (vecWidth == -1)
        vecWidth = g->target->getVectorWidth();
    Assert(vecWidth <= 64);

    for (int i = 0; i < vecWidth; ++i) {
        if ((bits & (1ull << i)) == 0)
            return MIXED;
    }
    return ALL_ON;
}


///////////////////////////////////////////////////////////////////////////
// This is a wrap over class llvm::PassManager. This duplicates PassManager function run()
//   and change PassManager function add by adding some checks and debug passes.
//   This wrap can control:
//   - If we want to switch off optimization with given number.
//   - If we want to dump LLVM IR after optimization with given number.
//   - If we want to generate LLVM IR debug for gdb after optimization with given number.
class DebugPassManager {
public:
    DebugPassManager():number(0){}
    void add(llvm::Pass * P, int stage);
    bool run(llvm::Module& M) {return PM.run(M);}
    llvm::PassManager& getPM() {return PM;}

private:
    llvm::PassManager PM;
    int number;
};

void
DebugPassManager::add(llvm::Pass * P, int stage = -1) {
    // taking number of optimization
    if (stage == -1) {
        number++;
    }
    else {
        number = stage;
    }
    if (g->off_stages.find(number) == g->off_stages.end()) {
        // adding optimization (not switched off)
        PM.add(P);
        if (g->debug_stages.find(number) != g->debug_stages.end()) {
            // adding dump of LLVM IR after optimization
            char buf[100];
            sprintf(buf, "\n\n*****LLVM IR after phase %d: %s*****\n\n",
                number, P->getPassName());
            PM.add(CreateDebugPass(buf));
        }
#ifdef LLVM_3_4
        if (g->debugIR == number) {
            // adding generating of LLVM IR debug after optimization
            char buf[100];
            sprintf(buf, "Debug_IR_after_%d_phase.bc", number);
            PM.add(llvm::createDebugIRPass(true, true, ".", buf));
        }
#endif
    }
}
///////////////////////////////////////////////////////////////////////////

void
Optimize(llvm::Module *module, int optLevel) {
    if (g->debugPrint) {
        printf("*** Code going into optimization ***\n");
        module->dump();
    }
    DebugPassManager optPM;
    optPM.add(llvm::createVerifierPass(),0);

    llvm::TargetLibraryInfo *targetLibraryInfo =
        new llvm::TargetLibraryInfo(llvm::Triple(module->getTargetTriple()));
    optPM.add(targetLibraryInfo);


#if defined(LLVM_3_1)
    optPM.add(new llvm::TargetData(*g->target->getDataLayout()));
#else
    optPM.add(new llvm::DataLayout(*g->target->getDataLayout()));

    llvm::TargetMachine *targetMachine = g->target->GetTargetMachine();
  #ifdef LLVM_3_2
    optPM.add(new llvm::TargetTransformInfo(targetMachine->getScalarTargetTransformInfo(),
                                            targetMachine->getVectorTargetTransformInfo()));
  #else // LLVM 3.3+
    targetMachine->addAnalysisPasses(optPM.getPM());
  #endif
#endif

    optPM.add(llvm::createIndVarSimplifyPass());

    if (optLevel == 0) {
        // This is more or less the minimum set of optimizations that we
        // need to do to generate code that will actually run.  (We can't
        // run absolutely no optimizations, since the front-end needs us to
        // take the various __pseudo_* functions it has emitted and turn
        // them into something that can actually execute.
        optPM.add(CreateImproveMemoryOpsPass(), 100);
        if (g->opt.disableHandlePseudoMemoryOps == false)
            optPM.add(CreateReplacePseudoMemoryOpsPass());

        optPM.add(CreateIntrinsicsOptPass(), 102);
        optPM.add(CreateIsCompileTimeConstantPass(true));
        optPM.add(llvm::createFunctionInliningPass());
        optPM.add(CreateMakeInternalFuncsStaticPass());
        optPM.add(llvm::createCFGSimplificationPass());
        optPM.add(llvm::createGlobalDCEPass());
    }
    else {
        llvm::PassRegistry *registry = llvm::PassRegistry::getPassRegistry();
        llvm::initializeCore(*registry);
        llvm::initializeScalarOpts(*registry);
        llvm::initializeIPO(*registry);
        llvm::initializeAnalysis(*registry);
        llvm::initializeIPA(*registry);
        llvm::initializeTransformUtils(*registry);
        llvm::initializeInstCombine(*registry);
        llvm::initializeInstrumentation(*registry);
        llvm::initializeTarget(*registry);

        optPM.add(llvm::createGlobalDCEPass(), 200);

        // Early optimizations to try to reduce the total amount of code to
        // work with if we can
        optPM.add(llvm::createReassociatePass());
        optPM.add(llvm::createConstantPropagationPass());
        optPM.add(llvm::createDeadInstEliminationPass());
        optPM.add(llvm::createCFGSimplificationPass());

        optPM.add(llvm::createPromoteMemoryToRegisterPass());
        optPM.add(llvm::createAggressiveDCEPass());

        if (g->opt.disableGatherScatterOptimizations == false &&
            g->target->getVectorWidth() > 1) {
            optPM.add(llvm::createInstructionCombiningPass(), 210);
            optPM.add(CreateImproveMemoryOpsPass());
        }
        if (!g->opt.disableMaskAllOnOptimizations) {
<<<<<<< HEAD
            optPM.add(CreateIntrinsicsOptPass());
            optPM.add(CreateInstructionSimplifyPass());
=======
            optPM.add(CreateIntrinsicsOptPass(), 215);
            optPM.add(CreateVSelMovmskOptPass());
>>>>>>> 0755e4f8
        }
        optPM.add(llvm::createDeadInstEliminationPass(), 220);

        // Max struct size threshold for scalar replacement is
        //    1) 4 fields (r,g,b,w)
        //    2) field size: vectorWidth * sizeof(float)
        const int field_limit = 4;
        int sr_threshold = g->target->getVectorWidth() * sizeof(float) * field_limit;

        // On to more serious optimizations
        optPM.add(llvm::createScalarReplAggregatesPass(sr_threshold));
        optPM.add(llvm::createInstructionCombiningPass());
        optPM.add(llvm::createCFGSimplificationPass());
        optPM.add(llvm::createPromoteMemoryToRegisterPass());
        optPM.add(llvm::createGlobalOptimizerPass());
        optPM.add(llvm::createReassociatePass());
        optPM.add(llvm::createIPConstantPropagationPass());
        optPM.add(llvm::createDeadArgEliminationPass());
        optPM.add(llvm::createInstructionCombiningPass());
        optPM.add(llvm::createCFGSimplificationPass());
        optPM.add(llvm::createPruneEHPass());
        optPM.add(llvm::createFunctionAttrsPass());
        optPM.add(llvm::createFunctionInliningPass());
        optPM.add(llvm::createConstantPropagationPass());
        optPM.add(llvm::createDeadInstEliminationPass());
        optPM.add(llvm::createCFGSimplificationPass());

        optPM.add(llvm::createArgumentPromotionPass());
#if defined(LLVM_3_1) || defined(LLVM_3_2) || defined(LLVM_3_3)
        // Starting from 3.4 this functionality was moved to
        // InstructionCombiningPass. See r184459 for details.
        optPM.add(llvm::createSimplifyLibCallsPass(), 240);
#endif
<<<<<<< HEAD
        optPM.add(llvm::createAggressiveDCEPass());
        optPM.add(llvm::createInstructionCombiningPass());
=======
        optPM.add(llvm::createInstructionCombiningPass(), 241);
>>>>>>> 0755e4f8
        optPM.add(llvm::createJumpThreadingPass());
        optPM.add(llvm::createCFGSimplificationPass());
        optPM.add(llvm::createScalarReplAggregatesPass(sr_threshold));
        optPM.add(llvm::createInstructionCombiningPass());
        optPM.add(llvm::createTailCallEliminationPass());

        if (!g->opt.disableMaskAllOnOptimizations) {
<<<<<<< HEAD
            optPM.add(CreateIntrinsicsOptPass());
            optPM.add(CreateInstructionSimplifyPass());
=======
            optPM.add(CreateIntrinsicsOptPass(), 250);
            optPM.add(CreateVSelMovmskOptPass());
>>>>>>> 0755e4f8
        }

        if (g->opt.disableGatherScatterOptimizations == false &&
            g->target->getVectorWidth() > 1) {
            optPM.add(llvm::createInstructionCombiningPass(), 255);
            optPM.add(CreateImproveMemoryOpsPass());

            if (g->opt.disableCoalescing == false &&
                g->target->getISA() != Target::GENERIC) {
                // It is important to run this here to make it easier to
                // finding matching gathers we can coalesce..
                optPM.add(llvm::createEarlyCSEPass(), 260);
                optPM.add(CreateGatherCoalescePass());
            }
        }

        optPM.add(llvm::createFunctionInliningPass(), 265);
        optPM.add(llvm::createConstantPropagationPass());
        optPM.add(CreateIntrinsicsOptPass());
        optPM.add(CreateInstructionSimplifyPass());

        if (g->opt.disableGatherScatterOptimizations == false &&
            g->target->getVectorWidth() > 1) {
            optPM.add(llvm::createInstructionCombiningPass(), 270);
            optPM.add(CreateImproveMemoryOpsPass());
        }

        optPM.add(llvm::createIPSCCPPass(), 275);
        optPM.add(llvm::createDeadArgEliminationPass());
        optPM.add(llvm::createAggressiveDCEPass());
        optPM.add(llvm::createInstructionCombiningPass());
        optPM.add(llvm::createCFGSimplificationPass());

<<<<<<< HEAD
        if (g->opt.disableHandlePseudoMemoryOps == false)
            optPM.add(CreateReplacePseudoMemoryOpsPass());
        optPM.add(CreateIntrinsicsOptPass());
        optPM.add(CreateInstructionSimplifyPass());
=======
        if (g->opt.disableHandlePseudoMemoryOps == false) {
            optPM.add(CreateReplacePseudoMemoryOpsPass(),280);
        }

        optPM.add(CreateIntrinsicsOptPass(),281);
        optPM.add(CreateVSelMovmskOptPass());
>>>>>>> 0755e4f8

        optPM.add(llvm::createFunctionInliningPass());
        optPM.add(llvm::createArgumentPromotionPass());
        optPM.add(llvm::createScalarReplAggregatesPass(sr_threshold, false));
        optPM.add(llvm::createInstructionCombiningPass());
        optPM.add(CreateInstructionSimplifyPass());
        optPM.add(llvm::createCFGSimplificationPass());
        optPM.add(llvm::createReassociatePass());
        optPM.add(llvm::createLoopRotatePass());
        optPM.add(llvm::createLICMPass());
        optPM.add(llvm::createLoopUnswitchPass(false));
        optPM.add(llvm::createInstructionCombiningPass());
        optPM.add(CreateInstructionSimplifyPass());
        optPM.add(llvm::createIndVarSimplifyPass());
        optPM.add(llvm::createLoopIdiomPass());
        optPM.add(llvm::createLoopDeletionPass());
        if (g->opt.unrollLoops) {
            optPM.add(llvm::createLoopUnrollPass(), 300);
        }
        optPM.add(llvm::createGVNPass(), 301);

        optPM.add(CreateIsCompileTimeConstantPass(true));
        optPM.add(CreateIntrinsicsOptPass());
        optPM.add(CreateInstructionSimplifyPass());

        optPM.add(llvm::createMemCpyOptPass());
        optPM.add(llvm::createSCCPPass());
        optPM.add(llvm::createInstructionCombiningPass());
        optPM.add(CreateInstructionSimplifyPass());
        optPM.add(llvm::createJumpThreadingPass());
        optPM.add(llvm::createCorrelatedValuePropagationPass());
        optPM.add(llvm::createDeadStoreEliminationPass());
        optPM.add(llvm::createAggressiveDCEPass());
        optPM.add(llvm::createCFGSimplificationPass());
        optPM.add(llvm::createInstructionCombiningPass());
        optPM.add(CreateInstructionSimplifyPass());
        optPM.add(CreatePeepholePass());
        optPM.add(llvm::createFunctionInliningPass());
        optPM.add(llvm::createAggressiveDCEPass());
        optPM.add(llvm::createStripDeadPrototypesPass());
        optPM.add(CreateMakeInternalFuncsStaticPass());
        optPM.add(llvm::createGlobalDCEPass());
        optPM.add(llvm::createConstantMergePass());
    }

    // Finish up by making sure we didn't mess anything up in the IR along
    // the way.
    optPM.add(llvm::createVerifierPass(), LAST_OPT_NUMBER);
    optPM.run(*module);

    if (g->debugPrint) {
        printf("\n*****\nFINAL OUTPUT\n*****\n");
        module->dump();
    }
}



///////////////////////////////////////////////////////////////////////////
// IntrinsicsOpt

/** This is a relatively simple optimization pass that does a few small
    optimizations that LLVM's x86 optimizer doesn't currently handle.
    (Specifically, MOVMSK of a constant can be replaced with the
    corresponding constant value, BLENDVPS and AVX masked load/store with
    either an 'all on' or 'all off' masks can be replaced with simpler
    operations.

    @todo The better thing to do would be to submit a patch to LLVM to get
    these; they're presumably pretty simple patterns to match.
*/
class IntrinsicsOpt : public llvm::BasicBlockPass {
public:
    IntrinsicsOpt();

    const char *getPassName() const { return "Intrinsics Cleanup Optimization"; }
    bool runOnBasicBlock(llvm::BasicBlock &BB);

    static char ID;

private:
    struct MaskInstruction {
        MaskInstruction(llvm::Function *f) { function = f; }
        llvm::Function *function;
    };
    std::vector<MaskInstruction> maskInstructions;

    /** Structure that records everything we need to know about a blend
        instruction for this optimization pass.
     */
    struct BlendInstruction {
        BlendInstruction(llvm::Function *f, uint64_t ao, int o0, int o1, int of)
            : function(f), allOnMask(ao), op0(o0), op1(o1), opFactor(of) { }
        /** Function pointer for the blend instruction */
        llvm::Function *function;
        /** Mask value for an "all on" mask for this instruction */
        uint64_t allOnMask;
        /** The operand number in the llvm CallInst corresponds to the
            first operand to blend with. */
        int op0;
        /** The operand number in the CallInst corresponding to the second
            operand to blend with. */
        int op1;
        /** The operand in the call inst where the blending factor is
            found. */
        int opFactor;
    };
    std::vector<BlendInstruction> blendInstructions;

    bool matchesMaskInstruction(llvm::Function *function);
    BlendInstruction *matchingBlendInstruction(llvm::Function *function);
};

char IntrinsicsOpt::ID = 0;


IntrinsicsOpt::IntrinsicsOpt()
    : BasicBlockPass(ID) {

    // All of the mask instructions we may encounter.  Note that even if
    // compiling for AVX, we may still encounter the regular 4-wide SSE
    // MOVMSK instruction.
    llvm::Function *ssei8Movmsk =
        llvm::Intrinsic::getDeclaration(m->module, llvm::Intrinsic::x86_sse2_pmovmskb_128);
    maskInstructions.push_back(ssei8Movmsk);
    llvm::Function *sseFloatMovmsk =
        llvm::Intrinsic::getDeclaration(m->module, llvm::Intrinsic::x86_sse_movmsk_ps);
    maskInstructions.push_back(sseFloatMovmsk);
    maskInstructions.push_back(m->module->getFunction("__movmsk"));
    llvm::Function *avxFloatMovmsk =
        llvm::Intrinsic::getDeclaration(m->module, llvm::Intrinsic::x86_avx_movmsk_ps_256);
    Assert(avxFloatMovmsk != NULL);
    maskInstructions.push_back(avxFloatMovmsk);

    // And all of the blend instructions
    blendInstructions.push_back(BlendInstruction(
        llvm::Intrinsic::getDeclaration(m->module, llvm::Intrinsic::x86_sse41_blendvps),
        0xf, 0, 1, 2));
    blendInstructions.push_back(BlendInstruction(
        llvm::Intrinsic::getDeclaration(m->module, llvm::Intrinsic::x86_avx_blendv_ps_256),
        0xff, 0, 1, 2));
}


/** Given an llvm::Value, return true if we can determine that it's an
    undefined value.  This only makes a weak attempt at chasing this down,
    only detecting flat-out undef values, and bitcasts of undef values.

    @todo Is it worth working harder to find more of these?  It starts to
    get tricky, since having an undef operand doesn't necessarily mean that
    the result will be undefined.  (And for that matter, is there an LLVM
    call that will do this for us?)
 */
static bool
lIsUndef(llvm::Value *value) {
    if (llvm::isa<llvm::UndefValue>(value))
        return true;

    llvm::BitCastInst *bci = llvm::dyn_cast<llvm::BitCastInst>(value);
    if (bci)
        return lIsUndef(bci->getOperand(0));

    return false;
}


bool
IntrinsicsOpt::runOnBasicBlock(llvm::BasicBlock &bb) {
    DEBUG_START_PASS("IntrinsicsOpt");

    llvm::Function *avxMaskedLoad32 =
        llvm::Intrinsic::getDeclaration(m->module, llvm::Intrinsic::x86_avx_maskload_ps_256);
    llvm::Function *avxMaskedLoad64 =
        llvm::Intrinsic::getDeclaration(m->module, llvm::Intrinsic::x86_avx_maskload_pd_256);
    llvm::Function *avxMaskedStore32 =
        llvm::Intrinsic::getDeclaration(m->module, llvm::Intrinsic::x86_avx_maskstore_ps_256);
    llvm::Function *avxMaskedStore64 =
        llvm::Intrinsic::getDeclaration(m->module, llvm::Intrinsic::x86_avx_maskstore_pd_256);
    Assert(avxMaskedLoad32 != NULL && avxMaskedStore32 != NULL);
    Assert(avxMaskedLoad64 != NULL && avxMaskedStore64 != NULL);

    bool modifiedAny = false;
 restart:
    for (llvm::BasicBlock::iterator iter = bb.begin(), e = bb.end(); iter != e; ++iter) {
        llvm::CallInst *callInst = llvm::dyn_cast<llvm::CallInst>(&*iter);
        if (callInst == NULL || callInst->getCalledFunction() == NULL)
            continue;

        BlendInstruction *blend = matchingBlendInstruction(callInst->getCalledFunction());
        if (blend != NULL) {
            llvm::Value *v[2] = { callInst->getArgOperand(blend->op0),
                                  callInst->getArgOperand(blend->op1) };
            llvm::Value *factor = callInst->getArgOperand(blend->opFactor);

            // If the values are the same, then no need to blend..
            if (v[0] == v[1]) {
                llvm::ReplaceInstWithValue(iter->getParent()->getInstList(),
                                           iter, v[0]);
                modifiedAny = true;
                goto restart;
            }

            // If one of the two is undefined, we're allowed to replace
            // with the value of the other.  (In other words, the only
            // valid case is that the blend factor ends up having a value
            // that only selects from the defined one of the two operands,
            // otherwise the result is undefined and any value is fine,
            // ergo the defined one is an acceptable result.)
            if (lIsUndef(v[0])) {
                llvm::ReplaceInstWithValue(iter->getParent()->getInstList(),
                                           iter, v[1]);
                modifiedAny = true;
                goto restart;
            }
            if (lIsUndef(v[1])) {
                llvm::ReplaceInstWithValue(iter->getParent()->getInstList(),
                                           iter, v[0]);
                modifiedAny = true;
                goto restart;
            }

            uint64_t mask;
            if (lGetMask(factor, &mask) == true) {
                llvm::Value *value = NULL;
                if (mask == 0)
                    // Mask all off -> replace with the first blend value
                    value = v[0];
                else if (mask == blend->allOnMask)
                    // Mask all on -> replace with the second blend value
                    value = v[1];

                if (value != NULL) {
                    llvm::ReplaceInstWithValue(iter->getParent()->getInstList(),
                                               iter, value);
                    modifiedAny = true;
                    goto restart;
                }
            }
        }
        else if (matchesMaskInstruction(callInst->getCalledFunction())) {
            llvm::Value *factor = callInst->getArgOperand(0);
            uint64_t mask;
            if (lGetMask(factor, &mask) == true) {
                // If the vector-valued mask has a known value, replace it
                // with the corresponding integer mask from its elements
                // high bits.
                llvm::Value *value = (callInst->getType() == LLVMTypes::Int32Type) ?
                    LLVMInt32(mask) : LLVMInt64(mask);
                llvm::ReplaceInstWithValue(iter->getParent()->getInstList(),
                                           iter, value);
                modifiedAny = true;
                goto restart;
            }
        }
        else if (callInst->getCalledFunction() == avxMaskedLoad32 ||
                 callInst->getCalledFunction() == avxMaskedLoad64) {
            llvm::Value *factor = callInst->getArgOperand(1);
            uint64_t mask;
            if (lGetMask(factor, &mask) == true) {
                if (mask == 0) {
                    // nothing being loaded, replace with undef value
                    llvm::Type *returnType = callInst->getType();
                    Assert(llvm::isa<llvm::VectorType>(returnType));
                    llvm::Value *undefValue = llvm::UndefValue::get(returnType);
                    llvm::ReplaceInstWithValue(iter->getParent()->getInstList(),
                                               iter, undefValue);
                    modifiedAny = true;
                    goto restart;
                }
                else if (mask == 0xff) {
                    // all lanes active; replace with a regular load
                    llvm::Type *returnType = callInst->getType();
                    Assert(llvm::isa<llvm::VectorType>(returnType));
                    // cast the i8 * to the appropriate type
                    const char *name = LLVMGetName(callInst->getArgOperand(0), "_cast");
                    llvm::Value *castPtr =
                        new llvm::BitCastInst(callInst->getArgOperand(0),
                                              llvm::PointerType::get(returnType, 0),
                                              name, callInst);
                    lCopyMetadata(castPtr, callInst);
                    int align;
                    if (g->opt.forceAlignedMemory)
                        align = 0;
                    else
                        align = callInst->getCalledFunction() == avxMaskedLoad32 ? 4 : 8;
                    name = LLVMGetName(callInst->getArgOperand(0), "_load");
                    llvm::Instruction *loadInst =
                        new llvm::LoadInst(castPtr, name, false /* not volatile */,
                                           align, (llvm::Instruction *)NULL);
                    lCopyMetadata(loadInst, callInst);
                    llvm::ReplaceInstWithInst(callInst, loadInst);
                    modifiedAny = true;
                    goto restart;
                }
            }
        }
        else if (callInst->getCalledFunction() == avxMaskedStore32 ||
                 callInst->getCalledFunction() == avxMaskedStore64) {
            // NOTE: mask is the 2nd parameter, not the 3rd one!!
            llvm::Value *factor = callInst->getArgOperand(1);
            uint64_t mask;
            if (lGetMask(factor, &mask) == true) {
                if (mask == 0) {
                    // nothing actually being stored, just remove the inst
                    callInst->eraseFromParent();
                    modifiedAny = true;
                    goto restart;
                }
                else if (mask == 0xff) {
                    // all lanes storing, so replace with a regular store
                    llvm::Value *rvalue = callInst->getArgOperand(2);
                    llvm::Type *storeType = rvalue->getType();
                    const char *name = LLVMGetName(callInst->getArgOperand(0),
                                                   "_ptrcast");
                    llvm::Value *castPtr =
                        new llvm::BitCastInst(callInst->getArgOperand(0),
                                              llvm::PointerType::get(storeType, 0),
                                              name, callInst);
                    lCopyMetadata(castPtr, callInst);

                    llvm::StoreInst *storeInst =
                        new llvm::StoreInst(rvalue, castPtr, (llvm::Instruction *)NULL);
                    int align;
                    if (g->opt.forceAlignedMemory)
                        align = 0;
                    else
                        align = callInst->getCalledFunction() == avxMaskedStore32 ? 4 : 8;
                    storeInst->setAlignment(align);
                    lCopyMetadata(storeInst, callInst);
                    llvm::ReplaceInstWithInst(callInst, storeInst);

                    modifiedAny = true;
                    goto restart;
                }
            }
        }
    }

    DEBUG_END_PASS("IntrinsicsOpt");

    return modifiedAny;
}


bool
IntrinsicsOpt::matchesMaskInstruction(llvm::Function *function) {
    for (unsigned int i = 0; i < maskInstructions.size(); ++i)
        if (maskInstructions[i].function != NULL &&
            function == maskInstructions[i].function)
            return true;
    return false;
}


IntrinsicsOpt::BlendInstruction *
IntrinsicsOpt::matchingBlendInstruction(llvm::Function *function) {
    for (unsigned int i = 0; i < blendInstructions.size(); ++i)
        if (blendInstructions[i].function != NULL &&
            function == blendInstructions[i].function)
            return &blendInstructions[i];
    return NULL;
}


static llvm::Pass *
CreateIntrinsicsOptPass() {
    return new IntrinsicsOpt;
}


///////////////////////////////////////////////////////////////////////////

/** This simple optimization pass looks for a vector select instruction
    with an all-on or all-off constant mask, simplifying it to the
    appropriate operand if so.

    @todo The better thing to do would be to submit a patch to LLVM to get
    these; they're presumably pretty simple patterns to match.
*/
class InstructionSimplifyPass : public llvm::BasicBlockPass {
public:
    InstructionSimplifyPass()
        : BasicBlockPass(ID) { }

    const char *getPassName() const { return "Vector Select Optimization"; }
    bool runOnBasicBlock(llvm::BasicBlock &BB);

    static char ID;

private:
    static bool simplifySelect(llvm::SelectInst *selectInst,
                               llvm::BasicBlock::iterator iter);
    static llvm::Value *simplifyBoolVec(llvm::Value *value);
    static bool simplifyCall(llvm::CallInst *callInst,
                               llvm::BasicBlock::iterator iter);
};

char InstructionSimplifyPass::ID = 0;


llvm::Value *
InstructionSimplifyPass::simplifyBoolVec(llvm::Value *value) {
    llvm::TruncInst *trunc = llvm::dyn_cast<llvm::TruncInst>(value);
    if (trunc != NULL) {
        // Convert trunc({sext,zext}(i1 vector)) -> (i1 vector)
        llvm::SExtInst *sext = llvm::dyn_cast<llvm::SExtInst>(value);
        if (sext && 
            sext->getOperand(0)->getType() == LLVMTypes::Int1VectorType)
            return sext->getOperand(0);

        llvm::ZExtInst *zext = llvm::dyn_cast<llvm::ZExtInst>(value);
        if (zext && 
            zext->getOperand(0)->getType() == LLVMTypes::Int1VectorType)
            return zext->getOperand(0);
    }

    llvm::ICmpInst *icmp = llvm::dyn_cast<llvm::ICmpInst>(value);
    if (icmp != NULL) {
        // icmp(ne, {sext,zext}(foo), zeroinitializer) -> foo
        if (icmp->getSignedPredicate() == llvm::CmpInst::ICMP_NE) {
            llvm::Value *op1 = icmp->getOperand(1);
            if (llvm::isa<llvm::ConstantAggregateZero>(op1)) {
                llvm::Value *op0 = icmp->getOperand(0);
                llvm::SExtInst *sext = llvm::dyn_cast<llvm::SExtInst>(op0);
                if (sext)
                    return sext->getOperand(0);
                llvm::ZExtInst *zext = llvm::dyn_cast<llvm::ZExtInst>(op0);
                if (zext)
                    return zext->getOperand(0);
            }
        }
    }
    return NULL;
}


bool
InstructionSimplifyPass::simplifySelect(llvm::SelectInst *selectInst,
                                        llvm::BasicBlock::iterator iter) {
    if (selectInst->getType()->isVectorTy() == false)
        return false;

    llvm::Value *factor = selectInst->getOperand(0);

    // Simplify all-on or all-off mask values
    MaskStatus maskStatus = lGetMaskStatus(factor);
    llvm::Value *value = NULL;
    if (maskStatus == ALL_ON)
        // Mask all on -> replace with the first select value
        value = selectInst->getOperand(1);
    else if (maskStatus == ALL_OFF)
        // Mask all off -> replace with the second select value
        value = selectInst->getOperand(2);
    if (value != NULL) {
        llvm::ReplaceInstWithValue(iter->getParent()->getInstList(),
                                   iter, value);
        return true;
    }

    // Sometimes earlier LLVM optimization passes generate unnecessarily
    // complex expressions for the selection vector, which in turn confuses
    // the code generators and leads to sub-optimal code (particularly for
    // 8 and 16-bit masks).  We'll try to simplify them out here so that
    // the code generator patterns match..
    if ((factor = simplifyBoolVec(factor)) != NULL) {
        llvm::Instruction *newSelect =
            llvm::SelectInst::Create(factor, selectInst->getOperand(1),
                                     selectInst->getOperand(2),
                                     selectInst->getName());
        llvm::ReplaceInstWithInst(selectInst, newSelect);
        return true;
    }

    return false;
}


bool
InstructionSimplifyPass::simplifyCall(llvm::CallInst *callInst,
                                      llvm::BasicBlock::iterator iter) {
    llvm::Function *calledFunc = callInst->getCalledFunction();

    // Turn a __movmsk call with a compile-time constant vector into the
    // equivalent scalar value.
    if (calledFunc == NULL || calledFunc != m->module->getFunction("__movmsk"))
        return false;

    uint64_t mask;
    if (lGetMask(callInst->getArgOperand(0), &mask) == true) {
        llvm::ReplaceInstWithValue(iter->getParent()->getInstList(),
                                   iter, LLVMInt64(mask));
        return true;
    }
    return false;
}


bool
InstructionSimplifyPass::runOnBasicBlock(llvm::BasicBlock &bb) {
    DEBUG_START_PASS("InstructionSimplify");

    bool modifiedAny = false;

 restart:
    for (llvm::BasicBlock::iterator iter = bb.begin(), e = bb.end(); iter != e; ++iter) {
        llvm::SelectInst *selectInst = llvm::dyn_cast<llvm::SelectInst>(&*iter);
        if (selectInst && simplifySelect(selectInst, iter)) {
            modifiedAny = true;
            goto restart;
        }
        llvm::CallInst *callInst = llvm::dyn_cast<llvm::CallInst>(&*iter);
        if (callInst && simplifyCall(callInst, iter)) {
            modifiedAny = true;
            goto restart;
        }
    }

    DEBUG_END_PASS("InstructionSimplify");

    return modifiedAny;
}


static llvm::Pass *
CreateInstructionSimplifyPass() {
    return new InstructionSimplifyPass;
}


///////////////////////////////////////////////////////////////////////////
// ImproveMemoryOpsPass

/** When the front-end emits gathers and scatters, it generates an array of
    vector-width pointers to represent the set of addresses to read from or
    write to.  This optimization detects cases when the base pointer is a
    uniform pointer or when the indexing is into an array that can be
    converted into scatters/gathers from a single base pointer and an array
    of offsets.

    See for example the comments discussing the __pseudo_gather functions
    in builtins.cpp for more information about this.
 */
class ImproveMemoryOpsPass : public llvm::BasicBlockPass {
public:
    static char ID;
    ImproveMemoryOpsPass() : BasicBlockPass(ID) { }

    const char *getPassName() const { return "Improve Memory Ops"; }
    bool runOnBasicBlock(llvm::BasicBlock &BB);
};

char ImproveMemoryOpsPass::ID = 0;



/** Check to make sure that this value is actually a pointer in the end.
    We need to make sure that given an expression like vec(offset) +
    ptr2int(ptr), lGetBasePointer() doesn't return vec(offset) for the base
    pointer such that we then treat ptr2int(ptr) as an offset.  This ends
    up being important so that we don't generate LLVM GEP instructions like
    "gep inttoptr 8, i64 %ptr", which in turn can lead to incorrect code
    since LLVM's pointer aliasing analysis assumes that operands after the
    first one to a GEP aren't pointers.
 */
static llvm::Value *
lCheckForActualPointer(llvm::Value *v) {
    if (v == NULL)
        return NULL;
    else if (llvm::isa<llvm::PointerType>(v->getType()))
        return v;
    else if (llvm::isa<llvm::PtrToIntInst>(v))
        return v;
    else {
        llvm::ConstantExpr *uce =
            llvm::dyn_cast<llvm::ConstantExpr>(v);
        if (uce != NULL &&
            uce->getOpcode() == llvm::Instruction::PtrToInt)
            return v;
        return NULL;
    }
}


/** Given a llvm::Value representing a varying pointer, this function
    checks to see if all of the elements of the vector have the same value
    (i.e. there's a common base pointer).  If so, it returns the common
    pointer value; otherwise it returns NULL.
 */
static llvm::Value *
lGetBasePointer(llvm::Value *v) {
    if (llvm::isa<llvm::InsertElementInst>(v) ||
        llvm::isa<llvm::ShuffleVectorInst>(v)) {
        llvm::Value *element = LLVMFlattenInsertChain
            (v, g->target->getVectorWidth(), true, false);
        // TODO: it's probably ok to allow undefined elements and return
        // the base pointer if all of the other elements have the same
        // value.
        if (element != NULL) {
            //all elements are the same and not NULLs
            return lCheckForActualPointer(element);
        }
        else {
            return NULL;
        }
    }

    // This case comes up with global/static arrays
    if (llvm::ConstantVector *cv = llvm::dyn_cast<llvm::ConstantVector>(v)) {
        return lCheckForActualPointer(cv->getSplatValue());
    }
    else if (llvm::ConstantDataVector *cdv = llvm::dyn_cast<llvm::ConstantDataVector>(v)) {
        return lCheckForActualPointer(cdv->getSplatValue());
    }

    return NULL;
}


/** Given the two operands to a constant add expression, see if we have the
    form "base pointer + offset", whee op0 is the base pointer and op1 is
    the offset; if so return the base and the offset. */
static llvm::Constant *
lGetConstantAddExprBaseOffset(llvm::Constant *op0, llvm::Constant *op1,
                              llvm::Constant **delta) {
    llvm::ConstantExpr *op = llvm::dyn_cast<llvm::ConstantExpr>(op0);
    if (op == NULL || op->getOpcode() != llvm::Instruction::PtrToInt)
        // the first operand isn't a pointer
        return NULL;

    llvm::ConstantInt *opDelta = llvm::dyn_cast<llvm::ConstantInt>(op1);
    if (opDelta == NULL)
        // the second operand isn't an integer operand
        return NULL;

    *delta = opDelta;
    return op0;
}


static llvm::Value *
lExtractFromInserts(llvm::Value *v, unsigned int index) {
    llvm::InsertValueInst *iv = llvm::dyn_cast<llvm::InsertValueInst>(v);
    if (iv == NULL)
        return NULL;

    Assert(iv->hasIndices() && iv->getNumIndices() == 1);
    if (iv->getIndices()[0] == index)
        return iv->getInsertedValueOperand();
    else
        return lExtractFromInserts(iv->getAggregateOperand(), index);
}


/** Given a varying pointer in ptrs, this function checks to see if it can
    be determined to be indexing from a common uniform base pointer.  If
    so, the function returns the base pointer llvm::Value and initializes
    *offsets with an int vector of the per-lane offsets
 */
static llvm::Value *
lGetBasePtrAndOffsets(llvm::Value *ptrs, llvm::Value **offsets,
                      llvm::Instruction *insertBefore) {
    if (g->debugPrint) {
        fprintf(stderr, "lGetBasePtrAndOffsets\n");
        LLVMDumpValue(ptrs);
    }

    llvm::Value *base = lGetBasePointer(ptrs);
    if (base != NULL) {
        // We have a straight up varying pointer with no indexing that's
        // actually all the same value.
        if (g->target->is32Bit())
            *offsets = LLVMInt32Vector(0);
        else
            *offsets = LLVMInt64Vector((int64_t)0);
        return base;
    }

    llvm::BinaryOperator *bop = llvm::dyn_cast<llvm::BinaryOperator>(ptrs);
    if (bop != NULL && bop->getOpcode() == llvm::Instruction::Add) {
        // If we have a common pointer plus something, then we're also
        // good.
        if ((base = lGetBasePtrAndOffsets(bop->getOperand(0),
                                          offsets, insertBefore)) != NULL) {
            *offsets =
                llvm::BinaryOperator::Create(llvm::Instruction::Add, *offsets,
                                             bop->getOperand(1), "new_offsets",
                                             insertBefore);
            return base;
        }
        else if ((base = lGetBasePtrAndOffsets(bop->getOperand(1),
                                               offsets, insertBefore)) != NULL) {
            *offsets =
                llvm::BinaryOperator::Create(llvm::Instruction::Add, *offsets,
                                             bop->getOperand(0), "new_offsets",
                                             insertBefore);
            return base;
        }
    }

    llvm::ConstantVector *cv = llvm::dyn_cast<llvm::ConstantVector>(ptrs);
    if (cv != NULL) {
        // Indexing into global arrays can lead to this form, with
        // ConstantVectors..
        llvm::SmallVector<llvm::Constant *, ISPC_MAX_NVEC> elements;
        for (int i = 0; i < (int)cv->getNumOperands(); ++i) {
            llvm::Constant *c =
                llvm::dyn_cast<llvm::Constant>(cv->getOperand(i));
            if (c == NULL)
                return NULL;
            elements.push_back(c);
        }

        llvm::Constant *delta[ISPC_MAX_NVEC];
        for (unsigned int i = 0; i < elements.size(); ++i) {
            // For each element, try to decompose it into either a straight
            // up base pointer, or a base pointer plus an integer value.
            llvm::ConstantExpr *ce = llvm::dyn_cast<llvm::ConstantExpr>(elements[i]);
            if (ce == NULL)
                return NULL;

            delta[i] = NULL;
            llvm::Value *elementBase = NULL; // base pointer for this element
            if (ce->getOpcode() == llvm::Instruction::PtrToInt) {
                // If the element is just a ptr to int instruction, treat
                // it as having an offset of zero
                elementBase = ce;
                delta[i] = g->target->is32Bit() ? LLVMInt32(0) : LLVMInt64(0);
            }
            else if (ce->getOpcode() == llvm::Instruction::Add) {
                // Try both orderings of the operands to see if we can get
                // a pointer+offset out of them.
                elementBase =
                    lGetConstantAddExprBaseOffset(ce->getOperand(0),
                                                  ce->getOperand(1),
                                                  &delta[i]);
                if (elementBase == NULL)
                    elementBase =
                        lGetConstantAddExprBaseOffset(ce->getOperand(1),
                                                      ce->getOperand(0),
                                                      &delta[i]);
            }

            // We weren't able to find a base pointer in the above.  (We
            // don't expect this to happen; if it does, it may be necessary
            // to handle more cases in the decomposition above.)
            if (elementBase == NULL)
                return NULL;

            Assert(delta[i] != NULL);
            if (base == NULL)
                // The first time we've found a base pointer
                base = elementBase;
            else if (base != elementBase)
                // Different program instances have different base
                // pointers, so no luck.
                return NULL;
        }

        Assert(base != NULL);
        llvm::ArrayRef<llvm::Constant *> deltas(&delta[0],
                                                &delta[elements.size()]);
        *offsets = llvm::ConstantVector::get(deltas);
        return base;
    }

    llvm::ExtractValueInst *ev = llvm::dyn_cast<llvm::ExtractValueInst>(ptrs);
    if (ev != NULL) {
        Assert(ev->getNumIndices() == 1);
        int index = ev->getIndices()[0];
        ptrs = lExtractFromInserts(ev->getAggregateOperand(), index);
        if (ptrs != NULL)
            return lGetBasePtrAndOffsets(ptrs, offsets, insertBefore);
    }

    return NULL;
}


/** Given a vector expression in vec, separate it into a compile-time
    constant component and a variable component, returning the two parts in
    *constOffset and *variableOffset.  (It should be the case that the sum
    of these two is exactly equal to the original vector.)

    This routine only handles some (important) patterns; in some cases it
    will fail and return components that are actually compile-time
    constants in *variableOffset.

    Finally, if there aren't any constant (or, respectivaly, variable)
    components, the corresponding return value may be set to NULL.
 */
static void
lExtractConstantOffset(llvm::Value *vec, llvm::Value **constOffset,
                       llvm::Value **variableOffset,
                       llvm::Instruction *insertBefore) {
    if (llvm::isa<llvm::ConstantVector>(vec) ||
        llvm::isa<llvm::ConstantDataVector>(vec) ||
        llvm::isa<llvm::ConstantAggregateZero>(vec)) {
        *constOffset = vec;
        *variableOffset = NULL;
        return;
    }

    llvm::SExtInst *sext = llvm::dyn_cast<llvm::SExtInst>(vec);
    if (sext != NULL) {
        // Check the sext target.
        llvm::Value *co, *vo;
        lExtractConstantOffset(sext->getOperand(0), &co, &vo, insertBefore);

        // make new sext instructions for the two parts
        if (co == NULL)
            *constOffset = NULL;
        else
            *constOffset = new llvm::SExtInst(co, sext->getType(),
                                              LLVMGetName(co, "_sext"),
                                              insertBefore);
        if (vo == NULL)
            *variableOffset = NULL;
        else
            *variableOffset = new llvm::SExtInst(vo, sext->getType(),
                                                 LLVMGetName(vo, "_sext"),
                                                 insertBefore);
        return;
    }

    // FIXME? handle bitcasts / type casts here

    llvm::BinaryOperator *bop = llvm::dyn_cast<llvm::BinaryOperator>(vec);
    if (bop != NULL) {
        llvm::Value *op0 = bop->getOperand(0);
        llvm::Value *op1 = bop->getOperand(1);
        llvm::Value *c0, *v0, *c1, *v1;

        if (bop->getOpcode() == llvm::Instruction::Add) {
            lExtractConstantOffset(op0, &c0, &v0, insertBefore);
            lExtractConstantOffset(op1, &c1, &v1, insertBefore);

            if (c0 == NULL || llvm::isa<llvm::ConstantAggregateZero>(c0))
                *constOffset = c1;
            else if (c1 == NULL || llvm::isa<llvm::ConstantAggregateZero>(c1))
                *constOffset = c0;
            else
                *constOffset =
                    llvm::BinaryOperator::Create(llvm::Instruction::Add, c0, c1,
                                                 LLVMGetName("add", c0, c1),
                                                 insertBefore);

            if (v0 == NULL || llvm::isa<llvm::ConstantAggregateZero>(v0))
                *variableOffset = v1;
            else if (v1 == NULL || llvm::isa<llvm::ConstantAggregateZero>(v1))
                *variableOffset = v0;
            else
                *variableOffset =
                    llvm::BinaryOperator::Create(llvm::Instruction::Add, v0, v1,
                                                 LLVMGetName("add", v0, v1),
                                                 insertBefore);
            return;
        }
        else if (bop->getOpcode() == llvm::Instruction::Mul) {
            lExtractConstantOffset(op0, &c0, &v0, insertBefore);
            lExtractConstantOffset(op1, &c1, &v1, insertBefore);

            // Given the product of constant and variable terms, we have:
            // (c0 + v0) * (c1 + v1) == (c0 c1) + (v0 c1 + c0 v1 + v0 v1)
            // Note that the first term is a constant and the last three are
            // variable.
            if (c0 != NULL && c1 != NULL)
                *constOffset =
                    llvm::BinaryOperator::Create(llvm::Instruction::Mul, c0, c1,
                                                 LLVMGetName("mul", c0, c1),
                                                 insertBefore);
            else
                *constOffset = NULL;

            llvm::Value *va = NULL, *vb = NULL, *vc = NULL;
            if (v0 != NULL && c1 != NULL)
                va = llvm::BinaryOperator::Create(llvm::Instruction::Mul, v0, c1,
                                                  LLVMGetName("mul", v0, c1), insertBefore);
            if (c0 != NULL && v1 != NULL)
                vb = llvm::BinaryOperator::Create(llvm::Instruction::Mul, c0, v1,
                                                  LLVMGetName("mul", c0, v1), insertBefore);
            if (v0 != NULL && v1 != NULL)
                vc = llvm::BinaryOperator::Create(llvm::Instruction::Mul, v0, v1,
                                                  LLVMGetName("mul", v0, v1), insertBefore);


            llvm::Value *vab = NULL;
            if (va != NULL && vb != NULL)
                vab = llvm::BinaryOperator::Create(llvm::Instruction::Add, va, vb,
                                                   LLVMGetName("add", va, vb), insertBefore);
            else if (va != NULL)
                vab = va;
            else
                vab = vb;

            if (vab != NULL && vc != NULL)
                *variableOffset =
                    llvm::BinaryOperator::Create(llvm::Instruction::Add, vab, vc,
                                                 LLVMGetName("add", vab, vc), insertBefore);
            else if (vab != NULL)
                *variableOffset = vab;
            else
                *variableOffset = vc;

            return;
        }
    }

    // Nothing matched, just return what we have as a variable component
    *constOffset = NULL;
    *variableOffset = vec;
}


/* Returns true if the given value is a constant vector of integers with
   the same value in all of the elements.  (Returns the splatted value in
   *splat, if so). */
static bool
lIsIntegerSplat(llvm::Value *v, int *splat) {
    llvm::ConstantDataVector *cvec =
        llvm::dyn_cast<llvm::ConstantDataVector>(v);
    if (cvec == NULL)
        return false;

    llvm::Constant *splatConst = cvec->getSplatValue();
    if (splatConst == NULL)
        return false;

    llvm::ConstantInt *ci =
        llvm::dyn_cast<llvm::ConstantInt>(splatConst);
    if (ci == NULL)
        return false;

    int64_t splatVal = ci->getSExtValue();
    *splat = (int)splatVal;
    return true;
}


static llvm::Value *
lExtract248Scale(llvm::Value *splatOperand, int splatValue,
                 llvm::Value *otherOperand, llvm::Value **result) {
    if (splatValue == 2 || splatValue == 4 || splatValue == 8) {
        *result = otherOperand;
        return LLVMInt32(splatValue);
    }
    // Even if we don't have a common scale by exactly 2, 4, or 8, we'll
    // see if we can pull out that much of the scale anyway; this may in
    // turn allow other optimizations later.
    for (int scale = 8; scale >= 2; scale /= 2) {
        llvm::Instruction *insertBefore =
            llvm::dyn_cast<llvm::Instruction>(*result);
        Assert(insertBefore != NULL);

        if ((splatValue % scale) == 0) {
            // *result = otherOperand * splatOperand / scale;
            llvm::Value *splatScaleVec =
                (splatOperand->getType() == LLVMTypes::Int32VectorType) ?
                LLVMInt32Vector(scale) : LLVMInt64Vector(scale);
            llvm::Value *splatDiv =
                llvm::BinaryOperator::Create(llvm::Instruction::SDiv,
                                             splatOperand, splatScaleVec,
                                             "div", insertBefore);
            *result =
                llvm::BinaryOperator::Create(llvm::Instruction::Mul,
                                             splatDiv, otherOperand,
                                             "mul", insertBefore);
            return LLVMInt32(scale);
        }
    }
    return LLVMInt32(1);
}


/** Given a vector of integer offsets to a base pointer being used for a
    gather or a scatter, see if its root operation is a multiply by a
    vector of some value by all 2s/4s/8s.  If not, return NULL.

    If it is return an i32 value of 2, 4, 8 from the function and modify
    *vec so that it points to the operand that is being multiplied by
    2/4/8.

    We go through all this trouble so that we can pass the i32 scale factor
    to the {gather,scatter}_base_offsets function as a separate scale
    factor for the offsets.  This in turn is used in a way so that the LLVM
    x86 code generator matches it to apply x86's free scale by 2x, 4x, or
    8x to one of two registers being added together for an addressing
    calculation.
 */
static llvm::Value *
lExtractOffsetVector248Scale(llvm::Value **vec) {
    llvm::SExtInst *sext = llvm::dyn_cast<llvm::SExtInst>(*vec);
    if (sext != NULL) {
        llvm::Value *sextOp = sext->getOperand(0);
        // Check the sext target.
        llvm::Value *scale = lExtractOffsetVector248Scale(&sextOp);
        if (scale == NULL)
            return NULL;

        // make a new sext instruction so that we end up with the right
        // type
        *vec = new llvm::SExtInst(sextOp, sext->getType(), "offset_sext", sext);
        return scale;
    }


    // If we don't have a binary operator, then just give up
    llvm::BinaryOperator *bop = llvm::dyn_cast<llvm::BinaryOperator>(*vec);
    if (bop == NULL)
        return LLVMInt32(1);

    llvm::Value *op0 = bop->getOperand(0), *op1 = bop->getOperand(1);
    if (bop->getOpcode() == llvm::Instruction::Add) {
        if (llvm::isa<llvm::ConstantAggregateZero>(op0)) {
            *vec = op1;
            return lExtractOffsetVector248Scale(vec);
        }
        else if (llvm::isa<llvm::ConstantAggregateZero>(op1)) {
            *vec = op0;
            return lExtractOffsetVector248Scale(vec);
        }
        else {
            llvm::Value *s0 = lExtractOffsetVector248Scale(&op0);
            llvm::Value *s1 = lExtractOffsetVector248Scale(&op1);
            if (s0 == s1) {
                *vec = llvm::BinaryOperator::Create(llvm::Instruction::Add,
                                                    op0, op1, "new_add", bop);
                return s0;
            }
            else
                return LLVMInt32(1);
        }
    }
    else if (bop->getOpcode() == llvm::Instruction::Mul) {
        // Check each operand for being one of the scale factors we care about.
        int splat;
        if (lIsIntegerSplat(op0, &splat))
            return lExtract248Scale(op0, splat, op1, vec);
        else if (lIsIntegerSplat(op1, &splat))
            return lExtract248Scale(op1, splat, op0, vec);
        else
            return LLVMInt32(1);
    }
    else
        return LLVMInt32(1);
}

#if 0
static llvm::Value *
lExtractUniforms(llvm::Value **vec, llvm::Instruction *insertBefore) {
    fprintf(stderr, " lextract: ");
    (*vec)->dump();
    fprintf(stderr, "\n");

    if (llvm::isa<llvm::ConstantVector>(*vec) ||
        llvm::isa<llvm::ConstantDataVector>(*vec) ||
        llvm::isa<llvm::ConstantAggregateZero>(*vec))
        return NULL;

    llvm::SExtInst *sext = llvm::dyn_cast<llvm::SExtInst>(*vec);
    if (sext != NULL) {
        llvm::Value *sextOp = sext->getOperand(0);
        // Check the sext target.
        llvm::Value *unif = lExtractUniforms(&sextOp, insertBefore);
        if (unif == NULL)
            return NULL;

        // make a new sext instruction so that we end up with the right
        // type
        *vec = new llvm::SExtInst(sextOp, sext->getType(), "offset_sext", sext);
        return unif;
    }

    if (LLVMVectorValuesAllEqual(*vec)) {
        // FIXME: we may want to redo all of the expression here, in scalar
        // form (if at all possible), for code quality...
        llvm::Value *unif =
            llvm::ExtractElementInst::Create(*vec, LLVMInt32(0),
                                             "first_uniform", insertBefore);
        *vec = NULL;
        return unif;
    }

    llvm::BinaryOperator *bop = llvm::dyn_cast<llvm::BinaryOperator>(*vec);
    if (bop == NULL)
        return NULL;

    llvm::Value *op0 = bop->getOperand(0), *op1 = bop->getOperand(1);
    if (bop->getOpcode() == llvm::Instruction::Add) {
        llvm::Value *s0 = lExtractUniforms(&op0, insertBefore);
        llvm::Value *s1 = lExtractUniforms(&op1, insertBefore);
        if (s0 == NULL && s1 == NULL)
            return NULL;

        if (op0 == NULL)
            *vec = op1;
        else if (op1 == NULL)
            *vec = op0;
        else
            *vec = llvm::BinaryOperator::Create(llvm::Instruction::Add,
                                                op0, op1, "new_add", insertBefore);

        if (s0 == NULL)
            return s1;
        else if (s1 == NULL)
            return s0;
        else
            return llvm::BinaryOperator::Create(llvm::Instruction::Add, s0, s1,
                                                "add_unif", insertBefore);
    }
#if 0
    else if (bop->getOpcode() == llvm::Instruction::Mul) {
        // Check each operand for being one of the scale factors we care about.
        int splat;
        if (lIs248Splat(op0, &splat)) {
            *vec = op1;
            return LLVMInt32(splat);
        }
        else if (lIs248Splat(op1, &splat)) {
            *vec = op0;
            return LLVMInt32(splat);
        }
        else
            return LLVMInt32(1);
    }
#endif
    else
        return NULL;
}


static void
lExtractUniformsFromOffset(llvm::Value **basePtr, llvm::Value **offsetVector,
                           llvm::Value *offsetScale,
                           llvm::Instruction *insertBefore) {
#if 1
    (*basePtr)->dump();
    printf("\n");
    (*offsetVector)->dump();
    printf("\n");
    offsetScale->dump();
    printf("-----\n");
#endif

    llvm::Value *uniformDelta = lExtractUniforms(offsetVector, insertBefore);
    if (uniformDelta == NULL)
        return;

    *basePtr = lGEPInst(*basePtr, arrayRef, "new_base", insertBefore);

    // this should only happen if we have only uniforms, but that in turn
    // shouldn't be a gather/scatter!
    Assert(*offsetVector != NULL);
}
#endif


static bool
lVectorIs32BitInts(llvm::Value *v) {
    int nElts;
    int64_t elts[ISPC_MAX_NVEC];
    if (!LLVMExtractVectorInts(v, elts, &nElts))
        return false;

    for (int i = 0; i < nElts; ++i)
        if ((int32_t)elts[i] != elts[i])
            return false;

    return true;
}


/** Check to see if the two offset vectors can safely be represented with
    32-bit values.  If so, return true and update the pointed-to
    llvm::Value *s to be the 32-bit equivalents. */
static bool
lOffsets32BitSafe(llvm::Value **variableOffsetPtr,
                  llvm::Value **constOffsetPtr,
                  llvm::Instruction *insertBefore) {
    llvm::Value *variableOffset = *variableOffsetPtr;
    llvm::Value *constOffset = *constOffsetPtr;

    if (variableOffset->getType() != LLVMTypes::Int32VectorType) {
        llvm::SExtInst *sext = llvm::dyn_cast<llvm::SExtInst>(variableOffset);
        if (sext != NULL &&
            sext->getOperand(0)->getType() == LLVMTypes::Int32VectorType)
            // sext of a 32-bit vector -> the 32-bit vector is good
            variableOffset = sext->getOperand(0);
        else if (lVectorIs32BitInts(variableOffset))
            // The only constant vector we should have here is a vector of
            // all zeros (i.e. a ConstantAggregateZero, but just in case,
            // do the more general check with lVectorIs32BitInts().
            variableOffset =
                new llvm::TruncInst(variableOffset, LLVMTypes::Int32VectorType,
                                    LLVMGetName(variableOffset, "_trunc"),
                                    insertBefore);
        else
            return false;
    }

    if (constOffset->getType() != LLVMTypes::Int32VectorType) {
        if (lVectorIs32BitInts(constOffset)) {
            // Truncate them so we have a 32-bit vector type for them.
            constOffset =
                new llvm::TruncInst(constOffset, LLVMTypes::Int32VectorType,
                                    LLVMGetName(constOffset, "_trunc"), insertBefore);
        }
        else {
            // FIXME: otherwise we just assume that all constant offsets
            // can actually always fit into 32-bits...  (This could be
            // wrong, but it should be only in pretty esoteric cases).  We
            // make this assumption for now since we sometimes generate
            // constants that need constant folding before we really have a
            // constant vector out of them, and
            // llvm::ConstantFoldInstruction() doesn't seem to be doing
            // enough for us in some cases if we call it from here.
            constOffset =
                new llvm::TruncInst(constOffset, LLVMTypes::Int32VectorType,
                                    LLVMGetName(constOffset, "_trunc"), insertBefore);
        }
    }

    *variableOffsetPtr = variableOffset;
    *constOffsetPtr = constOffset;
    return true;
}

/** Check to see if the offset value is composed of a string of Adds,
    SExts, and Constant Vectors that are 32-bit safe.  Recursively
    explores the operands of Add instructions (as they might themselves
    be adds that eventually terminate in constant vectors or a SExt.)
 */

static bool
lIs32BitSafeHelper(llvm::Value *v) {
    // handle Adds, SExts, Constant Vectors
    if (llvm::BinaryOperator *bop = llvm::dyn_cast<llvm::BinaryOperator>(v)) {
        if (bop->getOpcode() == llvm::Instruction::Add) {
            return lIs32BitSafeHelper(bop->getOperand(0)) 
                && lIs32BitSafeHelper(bop->getOperand(1));
        }
        return false;
    }
    else if (llvm::SExtInst *sext = llvm::dyn_cast<llvm::SExtInst>(v)) {
        return sext->getOperand(0)->getType() == LLVMTypes::Int32VectorType;
    }
    else return lVectorIs32BitInts(v);
}

/** Check to see if the single offset vector can safely be represented with
    32-bit values.  If so, return true and update the pointed-to
    llvm::Value * to be the 32-bit equivalent. */
static bool
lOffsets32BitSafe(llvm::Value **offsetPtr,
                  llvm::Instruction *insertBefore) {
    llvm::Value *offset = *offsetPtr;

    if (offset->getType() == LLVMTypes::Int32VectorType)
        return true;

    llvm::SExtInst *sext = llvm::dyn_cast<llvm::SExtInst>(offset);
    if (sext != NULL &&
        sext->getOperand(0)->getType() == LLVMTypes::Int32VectorType) {
        // sext of a 32-bit vector -> the 32-bit vector is good
        *offsetPtr = sext->getOperand(0);
        return true;
    }
    else if (lIs32BitSafeHelper(offset)) {
        // The only constant vector we should have here is a vector of
        // all zeros (i.e. a ConstantAggregateZero, but just in case,
        // do the more general check with lVectorIs32BitInts().

        // Alternatively, offset could be a sequence of adds terminating
        // in safe constant vectors or a SExt.
        *offsetPtr =
            new llvm::TruncInst(offset, LLVMTypes::Int32VectorType,
                                LLVMGetName(offset, "_trunc"),
                                insertBefore);
        return true;
    }
    else
        return false;
}


static bool
lGSToGSBaseOffsets(llvm::CallInst *callInst) {
    struct GSInfo {
        GSInfo(const char *pgFuncName, const char *pgboFuncName,
               const char *pgbo32FuncName, bool ig)
            : isGather(ig) {
            func = m->module->getFunction(pgFuncName);
            baseOffsetsFunc = m->module->getFunction(pgboFuncName);
            baseOffsets32Func = m->module->getFunction(pgbo32FuncName);
        }
        llvm::Function *func;
        llvm::Function *baseOffsetsFunc, *baseOffsets32Func;
        const bool isGather;
    };

    GSInfo gsFuncs[] = {
        GSInfo("__pseudo_gather32_i8",
               g->target->hasGather() ? "__pseudo_gather_base_offsets32_i8" :
               "__pseudo_gather_factored_base_offsets32_i8",
               g->target->hasGather() ? "__pseudo_gather_base_offsets32_i8" :
               "__pseudo_gather_factored_base_offsets32_i8",
               true),
        GSInfo("__pseudo_gather32_i16",
               g->target->hasGather() ? "__pseudo_gather_base_offsets32_i16" :
               "__pseudo_gather_factored_base_offsets32_i16",
               g->target->hasGather() ? "__pseudo_gather_base_offsets32_i16" :
               "__pseudo_gather_factored_base_offsets32_i16",
               true),
        GSInfo("__pseudo_gather32_i32",
               g->target->hasGather() ? "__pseudo_gather_base_offsets32_i32" :
               "__pseudo_gather_factored_base_offsets32_i32",
               g->target->hasGather() ? "__pseudo_gather_base_offsets32_i32" :
               "__pseudo_gather_factored_base_offsets32_i32",
               true),
        GSInfo("__pseudo_gather32_float",
               g->target->hasGather() ? "__pseudo_gather_base_offsets32_float" :
               "__pseudo_gather_factored_base_offsets32_float",
               g->target->hasGather() ? "__pseudo_gather_base_offsets32_float" :
               "__pseudo_gather_factored_base_offsets32_float",
               true),
        GSInfo("__pseudo_gather32_i64",
               g->target->hasGather() ? "__pseudo_gather_base_offsets32_i64" :
               "__pseudo_gather_factored_base_offsets32_i64",
               g->target->hasGather() ? "__pseudo_gather_base_offsets32_i64" :
               "__pseudo_gather_factored_base_offsets32_i64",
               true),
        GSInfo("__pseudo_gather32_double",
               g->target->hasGather() ? "__pseudo_gather_base_offsets32_double" :
               "__pseudo_gather_factored_base_offsets32_double",
               g->target->hasGather() ? "__pseudo_gather_base_offsets32_double" :
               "__pseudo_gather_factored_base_offsets32_double",
               true),

        GSInfo("__pseudo_scatter32_i8",
               g->target->hasScatter() ? "__pseudo_scatter_base_offsets32_i8" :
               "__pseudo_scatter_factored_base_offsets32_i8",
               g->target->hasScatter() ? "__pseudo_scatter_base_offsets32_i8" :
               "__pseudo_scatter_factored_base_offsets32_i8",
               false),
        GSInfo("__pseudo_scatter32_i16",
               g->target->hasScatter() ? "__pseudo_scatter_base_offsets32_i16" :
               "__pseudo_scatter_factored_base_offsets32_i16",
               g->target->hasScatter() ? "__pseudo_scatter_base_offsets32_i16" :
               "__pseudo_scatter_factored_base_offsets32_i16",
               false),
        GSInfo("__pseudo_scatter32_i32",
               g->target->hasScatter() ? "__pseudo_scatter_base_offsets32_i32" :
               "__pseudo_scatter_factored_base_offsets32_i32",
               g->target->hasScatter() ? "__pseudo_scatter_base_offsets32_i32" :
               "__pseudo_scatter_factored_base_offsets32_i32",
               false),
        GSInfo("__pseudo_scatter32_float",
               g->target->hasScatter() ? "__pseudo_scatter_base_offsets32_float" :
               "__pseudo_scatter_factored_base_offsets32_float",
               g->target->hasScatter() ? "__pseudo_scatter_base_offsets32_float" :
               "__pseudo_scatter_factored_base_offsets32_float",
               false),
        GSInfo("__pseudo_scatter32_i64",
               g->target->hasScatter() ? "__pseudo_scatter_base_offsets32_i64" :
               "__pseudo_scatter_factored_base_offsets32_i64",
               g->target->hasScatter() ? "__pseudo_scatter_base_offsets32_i64" :
               "__pseudo_scatter_factored_base_offsets32_i64",
               false),
        GSInfo("__pseudo_scatter32_double",
               g->target->hasScatter() ? "__pseudo_scatter_base_offsets32_double" :
               "__pseudo_scatter_factored_base_offsets32_double",
               g->target->hasScatter() ? "__pseudo_scatter_base_offsets32_double" :
               "__pseudo_scatter_factored_base_offsets32_double",
               false),

        GSInfo("__pseudo_gather64_i8",
               g->target->hasGather() ? "__pseudo_gather_base_offsets64_i8" :
               "__pseudo_gather_factored_base_offsets64_i8",
               g->target->hasGather() ? "__pseudo_gather_base_offsets32_i8" :
               "__pseudo_gather_factored_base_offsets32_i8",
               true),
        GSInfo("__pseudo_gather64_i16",
               g->target->hasGather() ? "__pseudo_gather_base_offsets64_i16" :
               "__pseudo_gather_factored_base_offsets64_i16",
               g->target->hasGather() ? "__pseudo_gather_base_offsets32_i16" :
               "__pseudo_gather_factored_base_offsets32_i16",
               true),
        GSInfo("__pseudo_gather64_i32",
               g->target->hasGather() ? "__pseudo_gather_base_offsets64_i32" :
               "__pseudo_gather_factored_base_offsets64_i32",
               g->target->hasGather() ? "__pseudo_gather_base_offsets32_i32" :
               "__pseudo_gather_factored_base_offsets32_i32",
               true),
        GSInfo("__pseudo_gather64_float",
               g->target->hasGather() ? "__pseudo_gather_base_offsets64_float" :
               "__pseudo_gather_factored_base_offsets64_float",
               g->target->hasGather() ? "__pseudo_gather_base_offsets32_float" :
               "__pseudo_gather_factored_base_offsets32_float",
               true),
        GSInfo("__pseudo_gather64_i64",
               g->target->hasGather() ? "__pseudo_gather_base_offsets64_i64" :
               "__pseudo_gather_factored_base_offsets64_i64",
               g->target->hasGather() ? "__pseudo_gather_base_offsets32_i64" :
               "__pseudo_gather_factored_base_offsets32_i64",
               true),
        GSInfo("__pseudo_gather64_double",
               g->target->hasGather() ? "__pseudo_gather_base_offsets64_double" :
               "__pseudo_gather_factored_base_offsets64_double",
               g->target->hasGather() ? "__pseudo_gather_base_offsets32_double" :
               "__pseudo_gather_factored_base_offsets32_double",
               true),

        GSInfo("__pseudo_scatter64_i8",
               g->target->hasScatter() ? "__pseudo_scatter_base_offsets64_i8" :
               "__pseudo_scatter_factored_base_offsets64_i8",
               g->target->hasScatter() ? "__pseudo_scatter_base_offsets32_i8" :
               "__pseudo_scatter_factored_base_offsets32_i8",
               false),
        GSInfo("__pseudo_scatter64_i16",
               g->target->hasScatter() ? "__pseudo_scatter_base_offsets64_i16" :
               "__pseudo_scatter_factored_base_offsets64_i16",
               g->target->hasScatter() ? "__pseudo_scatter_base_offsets32_i16" :
               "__pseudo_scatter_factored_base_offsets32_i16",
               false),
        GSInfo("__pseudo_scatter64_i32",
               g->target->hasScatter() ? "__pseudo_scatter_base_offsets64_i32" :
               "__pseudo_scatter_factored_base_offsets64_i32",
               g->target->hasScatter() ? "__pseudo_scatter_base_offsets32_i32" :
               "__pseudo_scatter_factored_base_offsets32_i32",
               false),
        GSInfo("__pseudo_scatter64_float",
               g->target->hasScatter() ? "__pseudo_scatter_base_offsets64_float" :
               "__pseudo_scatter_factored_base_offsets64_float",
               g->target->hasScatter() ? "__pseudo_scatter_base_offsets32_float" :
               "__pseudo_scatter_factored_base_offsets32_float",
               false),
        GSInfo("__pseudo_scatter64_i64",
               g->target->hasScatter() ? "__pseudo_scatter_base_offsets64_i64" :
               "__pseudo_scatter_factored_base_offsets64_i64",
               g->target->hasScatter() ? "__pseudo_scatter_base_offsets32_i64" :
               "__pseudo_scatter_factored_base_offsets32_i64",
               false),
        GSInfo("__pseudo_scatter64_double",
               g->target->hasScatter() ? "__pseudo_scatter_base_offsets64_double" :
               "__pseudo_scatter_factored_base_offsets64_double",
               g->target->hasScatter() ? "__pseudo_scatter_base_offsets32_double" :
               "__pseudo_scatter_factored_base_offsets32_double",
               false),
    };

    int numGSFuncs = sizeof(gsFuncs) / sizeof(gsFuncs[0]);
    for (int i = 0; i < numGSFuncs; ++i)
        Assert(gsFuncs[i].func != NULL && gsFuncs[i].baseOffsetsFunc != NULL &&
               gsFuncs[i].baseOffsets32Func != NULL);

    GSInfo *info = NULL;
    for (int i = 0; i < numGSFuncs; ++i)
        if (gsFuncs[i].func != NULL &&
            callInst->getCalledFunction() == gsFuncs[i].func) {
            info = &gsFuncs[i];
            break;
        }
    if (info == NULL)
        return false;

    // Try to transform the array of pointers to a single base pointer
    // and an array of int32 offsets.  (All the hard work is done by
    // lGetBasePtrAndOffsets).
    llvm::Value *ptrs = callInst->getArgOperand(0);
    llvm::Value *offsetVector = NULL;
    llvm::Value *basePtr = lGetBasePtrAndOffsets(ptrs, &offsetVector,
                                                 callInst);

    if (basePtr == NULL || offsetVector == NULL)
        // It's actually a fully general gather/scatter with a varying
        // set of base pointers, so leave it as is and continune onward
        // to the next instruction...
        return false;

    // Cast the base pointer to a void *, since that's what the
    // __pseudo_*_base_offsets_* functions want.
    basePtr = new llvm::IntToPtrInst(basePtr, LLVMTypes::VoidPointerType,
                                     LLVMGetName(basePtr, "_2void"), callInst);
    lCopyMetadata(basePtr, callInst);

    llvm::Function *gatherScatterFunc = info->baseOffsetsFunc;

    if ((info->isGather == true && g->target->hasGather()) ||
        (info->isGather == false && g->target->hasScatter())) {
        // See if the offsets are scaled by 2, 4, or 8.  If so,
        // extract that scale factor and rewrite the offsets to remove
        // it.
        llvm::Value *offsetScale = lExtractOffsetVector248Scale(&offsetVector);

        // If we're doing 32-bit addressing on a 64-bit target, here we
        // will see if we can call one of the 32-bit variants of the pseudo
        // gather/scatter functions.
        if (g->opt.force32BitAddressing &&
            lOffsets32BitSafe(&offsetVector, callInst)) {
            gatherScatterFunc = info->baseOffsets32Func;
        }

        if (info->isGather) {
            llvm::Value *mask = callInst->getArgOperand(1);

            // Generate a new function call to the next pseudo gather
            // base+offsets instruction.  Note that we're passing a NULL
            // llvm::Instruction to llvm::CallInst::Create; this means that
            // the instruction isn't inserted into a basic block and that
            // way we can then call ReplaceInstWithInst().
            llvm::Instruction *newCall =
                lCallInst(gatherScatterFunc, basePtr, offsetScale, offsetVector,
                          mask, callInst->getName().str().c_str(),
                          NULL);
            lCopyMetadata(newCall, callInst);
            llvm::ReplaceInstWithInst(callInst, newCall);
        }
        else {
            llvm::Value *storeValue = callInst->getArgOperand(1);
            llvm::Value *mask = callInst->getArgOperand(2);

            // Generate a new function call to the next pseudo scatter
            // base+offsets instruction.  See above for why passing NULL
            // for the Instruction * is intended.
            llvm::Instruction *newCall =
                lCallInst(gatherScatterFunc, basePtr, offsetScale,
                          offsetVector, storeValue, mask, "", NULL);
            lCopyMetadata(newCall, callInst);
            llvm::ReplaceInstWithInst(callInst, newCall);
        }
    }
    else {
        // Try to decompose the offset vector into a compile time constant
        // component and a varying component.  The constant component is
        // passed as a separate parameter to the gather/scatter functions,
        // which in turn allows their implementations to end up emitting
        // x86 instructions with constant offsets encoded in them.
        llvm::Value *constOffset, *variableOffset;
        lExtractConstantOffset(offsetVector, &constOffset, &variableOffset,
                               callInst);
        if (constOffset == NULL)
            constOffset = LLVMIntAsType(0, offsetVector->getType());
        if (variableOffset == NULL)
            variableOffset = LLVMIntAsType(0, offsetVector->getType());

        // See if the varying component is scaled by 2, 4, or 8.  If so,
        // extract that scale factor and rewrite variableOffset to remove
        // it.  (This also is pulled out so that we can match the scales by
        // 2/4/8 offered by x86 addressing operators.)
        llvm::Value *offsetScale = lExtractOffsetVector248Scale(&variableOffset);

        // If we're doing 32-bit addressing on a 64-bit target, here we
        // will see if we can call one of the 32-bit variants of the pseudo
        // gather/scatter functions.
        if (g->opt.force32BitAddressing &&
            lOffsets32BitSafe(&variableOffset, &constOffset, callInst)) {
            gatherScatterFunc = info->baseOffsets32Func;
        }

        if (info->isGather) {
            llvm::Value *mask = callInst->getArgOperand(1);

            // Generate a new function call to the next pseudo gather
            // base+offsets instruction.  Note that we're passing a NULL
            // llvm::Instruction to llvm::CallInst::Create; this means that
            // the instruction isn't inserted into a basic block and that
            // way we can then call ReplaceInstWithInst().
            llvm::Instruction *newCall =
                lCallInst(gatherScatterFunc, basePtr, variableOffset, offsetScale,
                          constOffset, mask, callInst->getName().str().c_str(),
                          NULL);
            lCopyMetadata(newCall, callInst);
            llvm::ReplaceInstWithInst(callInst, newCall);
        }
        else {
            llvm::Value *storeValue = callInst->getArgOperand(1);
            llvm::Value *mask = callInst->getArgOperand(2);

            // Generate a new function call to the next pseudo scatter
            // base+offsets instruction.  See above for why passing NULL
            // for the Instruction * is intended.
            llvm::Instruction *newCall =
                lCallInst(gatherScatterFunc, basePtr, variableOffset, offsetScale,
                          constOffset, storeValue, mask, "", NULL);
            lCopyMetadata(newCall, callInst);
            llvm::ReplaceInstWithInst(callInst, newCall);
        }
    }
    return true;
}


/** Try to improve the decomposition between compile-time constant and
    compile-time unknown offsets in calls to the __pseudo_*_base_offsets*
    functions.  Other other optimizations have run, we will sometimes be
    able to pull more terms out of the unknown part and add them into the
    compile-time-known part.
 */
static bool
lGSBaseOffsetsGetMoreConst(llvm::CallInst *callInst) {
    struct GSBOInfo {
        GSBOInfo(const char *pgboFuncName, const char *pgbo32FuncName, bool ig)
            : isGather(ig) {
            baseOffsetsFunc = m->module->getFunction(pgboFuncName);
            baseOffsets32Func = m->module->getFunction(pgbo32FuncName);
        }
        llvm::Function *baseOffsetsFunc, *baseOffsets32Func;
        const bool isGather;
    };

    GSBOInfo gsFuncs[] = {
        GSBOInfo(g->target->hasGather() ? "__pseudo_gather_base_offsets32_i8" :
                                       "__pseudo_gather_factored_base_offsets32_i8",
                 g->target->hasGather() ? "__pseudo_gather_base_offsets32_i8" :
                                       "__pseudo_gather_factored_base_offsets32_i8",
                 true),
        GSBOInfo(g->target->hasGather() ? "__pseudo_gather_base_offsets32_i16" :
                                       "__pseudo_gather_factored_base_offsets32_i16",
                 g->target->hasGather() ? "__pseudo_gather_base_offsets32_i16" :
                                       "__pseudo_gather_factored_base_offsets32_i16",
                 true),
        GSBOInfo(g->target->hasGather() ? "__pseudo_gather_base_offsets32_i32" :
                                       "__pseudo_gather_factored_base_offsets32_i32",
                 g->target->hasGather() ? "__pseudo_gather_base_offsets32_i32" :
                                       "__pseudo_gather_factored_base_offsets32_i32",
                 true),
        GSBOInfo(g->target->hasGather() ? "__pseudo_gather_base_offsets32_float" :
                                       "__pseudo_gather_factored_base_offsets32_float",
                 g->target->hasGather() ? "__pseudo_gather_base_offsets32_float" :
                                       "__pseudo_gather_factored_base_offsets32_float",
                 true),
        GSBOInfo(g->target->hasGather() ? "__pseudo_gather_base_offsets32_i64" :
                                       "__pseudo_gather_factored_base_offsets32_i64",
                 g->target->hasGather() ? "__pseudo_gather_base_offsets32_i64" :
                                       "__pseudo_gather_factored_base_offsets32_i64",
                 true),
        GSBOInfo(g->target->hasGather() ? "__pseudo_gather_base_offsets32_double" :
                                       "__pseudo_gather_factored_base_offsets32_double",
                 g->target->hasGather() ? "__pseudo_gather_base_offsets32_double" :
                                       "__pseudo_gather_factored_base_offsets32_double",
                 true),

        GSBOInfo( g->target->hasScatter() ? "__pseudo_scatter_base_offsets32_i8" :
                                         "__pseudo_scatter_factored_base_offsets32_i8",
                  g->target->hasScatter() ? "__pseudo_scatter_base_offsets32_i8" :
                                         "__pseudo_scatter_factored_base_offsets32_i8",
                  false),
        GSBOInfo(g->target->hasScatter() ? "__pseudo_scatter_base_offsets32_i16" :
                                        "__pseudo_scatter_factored_base_offsets32_i16",
                 g->target->hasScatter() ? "__pseudo_scatter_base_offsets32_i16" :
                                        "__pseudo_scatter_factored_base_offsets32_i16",
                 false),
        GSBOInfo(g->target->hasScatter() ? "__pseudo_scatter_base_offsets32_i32" :
                                        "__pseudo_scatter_factored_base_offsets32_i32",
                 g->target->hasScatter() ? "__pseudo_scatter_base_offsets32_i32" :
                                        "__pseudo_scatter_factored_base_offsets32_i32",
                 false),
        GSBOInfo(g->target->hasScatter() ? "__pseudo_scatter_base_offsets32_float" :
                                        "__pseudo_scatter_factored_base_offsets32_float",
                 g->target->hasScatter() ? "__pseudo_scatter_base_offsets32_float" :
                                        "__pseudo_scatter_factored_base_offsets32_float",
                 false),
        GSBOInfo(g->target->hasScatter() ? "__pseudo_scatter_base_offsets32_i64" :
                                        "__pseudo_scatter_factored_base_offsets32_i64",
                 g->target->hasScatter() ? "__pseudo_scatter_base_offsets32_i64" :
                                        "__pseudo_scatter_factored_base_offsets32_i64",
                 false),
        GSBOInfo(g->target->hasScatter() ? "__pseudo_scatter_base_offsets32_double" :
                                        "__pseudo_scatter_factored_base_offsets32_double",
                 g->target->hasScatter() ? "__pseudo_scatter_base_offsets32_double" :
                                        "__pseudo_scatter_factored_base_offsets32_double",
                 false),
    };

    int numGSFuncs = sizeof(gsFuncs) / sizeof(gsFuncs[0]);
    for (int i = 0; i < numGSFuncs; ++i)
        Assert(gsFuncs[i].baseOffsetsFunc != NULL &&
               gsFuncs[i].baseOffsets32Func != NULL);

    llvm::Function *calledFunc = callInst->getCalledFunction();
    Assert(calledFunc != NULL);

    // Is one of the gather/scatter functins that decompose into
    // base+offsets being called?
    GSBOInfo *info = NULL;
    for (int i = 0; i < numGSFuncs; ++i)
        if (calledFunc == gsFuncs[i].baseOffsetsFunc ||
            calledFunc == gsFuncs[i].baseOffsets32Func) {
            info = &gsFuncs[i];
            break;
        }
    if (info == NULL)
        return false;

    // Grab the old variable offset
    llvm::Value *origVariableOffset = callInst->getArgOperand(1);

    // If it's zero, we're done.  Don't go and think that we're clever by
    // adding these zeros to the constant offsets.
    if (llvm::isa<llvm::ConstantAggregateZero>(origVariableOffset))
        return false;

    // Try to decompose the old variable offset
    llvm::Value *constOffset, *variableOffset;
    lExtractConstantOffset(origVariableOffset, &constOffset, &variableOffset,
                           callInst);

    // No luck
    if (constOffset == NULL)
        return false;

    // Total luck: everything could be moved to the constant offset
    if (variableOffset == NULL)
        variableOffset = LLVMIntAsType(0, origVariableOffset->getType());

    // We need to scale the value we add to the constant offset by the
    // 2/4/8 scale for the variable offset, if present.
    llvm::ConstantInt *varScale =
        llvm::dyn_cast<llvm::ConstantInt>(callInst->getArgOperand(2));
    Assert(varScale != NULL);

    llvm::Value *scaleSmear;
    if (origVariableOffset->getType() == LLVMTypes::Int64VectorType)
        scaleSmear = LLVMInt64Vector((int64_t)varScale->getZExtValue());
    else
        scaleSmear = LLVMInt32Vector((int32_t)varScale->getZExtValue());

    constOffset = llvm::BinaryOperator::Create(llvm::Instruction::Mul, constOffset,
                                               scaleSmear, constOffset->getName(),
                                               callInst);

    // And add the additional offset to the original constant offset
    constOffset = llvm::BinaryOperator::Create(llvm::Instruction::Add, constOffset,
                                               callInst->getArgOperand(3),
                                               callInst->getArgOperand(3)->getName(),
                                               callInst);

    // Finally, update the values of the operands to the gather/scatter
    // function.
    callInst->setArgOperand(1, variableOffset);
    callInst->setArgOperand(3, constOffset);

    return true;
}


static llvm::Value *
lComputeCommonPointer(llvm::Value *base, llvm::Value *offsets,
                      llvm::Instruction *insertBefore) {
    llvm::Value *firstOffset = LLVMExtractFirstVectorElement(offsets);
    return lGEPInst(base, firstOffset, "ptr", insertBefore);
}


static llvm::Constant *
lGetOffsetScaleVec(llvm::Value *offsetScale, llvm::Type *vecType) {
    llvm::ConstantInt *offsetScaleInt =
        llvm::dyn_cast<llvm::ConstantInt>(offsetScale);
    Assert(offsetScaleInt != NULL);
    uint64_t scaleValue = offsetScaleInt->getZExtValue();

    std::vector<llvm::Constant *> scales;
    for (int i = 0; i < g->target->getVectorWidth(); ++i) {
        if (vecType == LLVMTypes::Int64VectorType)
            scales.push_back(LLVMInt64(scaleValue));
        else {
            Assert(vecType == LLVMTypes::Int32VectorType);
            scales.push_back(LLVMInt32((int32_t)scaleValue));
        }
    }
    return llvm::ConstantVector::get(scales);
}


/** After earlier optimization passes have run, we are sometimes able to
    determine that gathers/scatters are actually accessing memory in a more
    regular fashion and then change the operation to something simpler and
    more efficient.  For example, if all of the lanes in a gather are
    reading from the same location, we can instead do a scalar load and
    broadcast.  This pass examines gathers and scatters and tries to
    simplify them if at all possible.

    @todo Currently, this only looks for all program instances going to the
    same location and all going to a linear sequence of locations in
    memory.  There are a number of other cases that might make sense to
    look for, including things that could be handled with a vector load +
    shuffle or things that could be handled with hybrids of e.g. 2 4-wide
    vector loads with AVX, etc.
*/
static bool
lGSToLoadStore(llvm::CallInst *callInst) {
    struct GatherImpInfo {
        GatherImpInfo(const char *pName, const char *lmName, llvm::Type *st,
                      int a)
            : align(a), isFactored(!g->target->hasGather()) {
            pseudoFunc = m->module->getFunction(pName);
            loadMaskedFunc = m->module->getFunction(lmName);
            Assert(pseudoFunc != NULL && loadMaskedFunc != NULL);
            scalarType = st;
        }

        llvm::Function *pseudoFunc;
        llvm::Function *loadMaskedFunc;
        llvm::Type *scalarType;
        const int align;
        const bool isFactored;
    };

    GatherImpInfo gInfo[] = {
        GatherImpInfo(g->target->hasGather() ? "__pseudo_gather_base_offsets32_i8" :
                                            "__pseudo_gather_factored_base_offsets32_i8",
                      "__masked_load_i8", LLVMTypes::Int8Type, 1),
        GatherImpInfo(g->target->hasGather() ? "__pseudo_gather_base_offsets32_i16" :
                                            "__pseudo_gather_factored_base_offsets32_i16",
                      "__masked_load_i16", LLVMTypes::Int16Type, 2),
        GatherImpInfo(g->target->hasGather() ? "__pseudo_gather_base_offsets32_i32" :
                                            "__pseudo_gather_factored_base_offsets32_i32",
                      "__masked_load_i32", LLVMTypes::Int32Type, 4),
        GatherImpInfo(g->target->hasGather() ? "__pseudo_gather_base_offsets32_float" :
                                            "__pseudo_gather_factored_base_offsets32_float",
                      "__masked_load_float", LLVMTypes::FloatType, 4),
        GatherImpInfo(g->target->hasGather() ? "__pseudo_gather_base_offsets32_i64" :
                                            "__pseudo_gather_factored_base_offsets32_i64",
                      "__masked_load_i64", LLVMTypes::Int64Type, 8),
        GatherImpInfo(g->target->hasGather() ? "__pseudo_gather_base_offsets32_double" :
                                            "__pseudo_gather_factored_base_offsets32_double",
                      "__masked_load_double", LLVMTypes::DoubleType, 8),
        GatherImpInfo(g->target->hasGather() ? "__pseudo_gather_base_offsets64_i8" :
                                            "__pseudo_gather_factored_base_offsets64_i8",
                      "__masked_load_i8", LLVMTypes::Int8Type, 1),
        GatherImpInfo(g->target->hasGather() ? "__pseudo_gather_base_offsets64_i16" :
                                            "__pseudo_gather_factored_base_offsets64_i16",
                      "__masked_load_i16", LLVMTypes::Int16Type, 2),
        GatherImpInfo(g->target->hasGather() ? "__pseudo_gather_base_offsets64_i32" :
                                            "__pseudo_gather_factored_base_offsets64_i32",
                      "__masked_load_i32", LLVMTypes::Int32Type, 4),
        GatherImpInfo(g->target->hasGather() ? "__pseudo_gather_base_offsets64_float" :
                                            "__pseudo_gather_factored_base_offsets64_float",
                       "__masked_load_float", LLVMTypes::FloatType, 4),
        GatherImpInfo(g->target->hasGather() ? "__pseudo_gather_base_offsets64_i64" :
                                            "__pseudo_gather_factored_base_offsets64_i64",
                      "__masked_load_i64", LLVMTypes::Int64Type, 8),
        GatherImpInfo(g->target->hasGather() ? "__pseudo_gather_base_offsets64_double" :
                                            "__pseudo_gather_factored_base_offsets64_double",
                      "__masked_load_double", LLVMTypes::DoubleType, 8),
    };

    struct ScatterImpInfo {
        ScatterImpInfo(const char *pName, const char *msName,
                       llvm::Type *vpt, int a)
            : align(a), isFactored(!g->target->hasScatter()) {
            pseudoFunc = m->module->getFunction(pName);
            maskedStoreFunc = m->module->getFunction(msName);
            vecPtrType = vpt;
            Assert(pseudoFunc != NULL && maskedStoreFunc != NULL);
        }
        llvm::Function *pseudoFunc;
        llvm::Function *maskedStoreFunc;
        llvm::Type *vecPtrType;
        const int align;
        const bool isFactored;
    };

    ScatterImpInfo sInfo[] = {
        ScatterImpInfo(g->target->hasScatter() ? "__pseudo_scatter_base_offsets32_i8" :
                                              "__pseudo_scatter_factored_base_offsets32_i8",
                       "__pseudo_masked_store_i8", LLVMTypes::Int8VectorPointerType, 1),
        ScatterImpInfo(g->target->hasScatter() ? "__pseudo_scatter_base_offsets32_i16" :
                                              "__pseudo_scatter_factored_base_offsets32_i16",
                       "__pseudo_masked_store_i16", LLVMTypes::Int16VectorPointerType, 2),
        ScatterImpInfo(g->target->hasScatter() ? "__pseudo_scatter_base_offsets32_i32" :
                                              "__pseudo_scatter_factored_base_offsets32_i32",
                       "__pseudo_masked_store_i32", LLVMTypes::Int32VectorPointerType, 4),
        ScatterImpInfo(g->target->hasScatter() ? "__pseudo_scatter_base_offsets32_float" :
                                              "__pseudo_scatter_factored_base_offsets32_float",
                       "__pseudo_masked_store_float", LLVMTypes::FloatVectorPointerType, 4),
        ScatterImpInfo(g->target->hasScatter() ? "__pseudo_scatter_base_offsets32_i64" :
                                              "__pseudo_scatter_factored_base_offsets32_i64",
                       "__pseudo_masked_store_i64", LLVMTypes::Int64VectorPointerType, 8),
        ScatterImpInfo(g->target->hasScatter() ? "__pseudo_scatter_base_offsets32_double" :
                                              "__pseudo_scatter_factored_base_offsets32_double",
                       "__pseudo_masked_store_double", LLVMTypes::DoubleVectorPointerType, 8),
        ScatterImpInfo(g->target->hasScatter() ? "__pseudo_scatter_base_offsets64_i8" :
                                              "__pseudo_scatter_factored_base_offsets64_i8",
                       "__pseudo_masked_store_i8", LLVMTypes::Int8VectorPointerType, 1),
        ScatterImpInfo(g->target->hasScatter() ? "__pseudo_scatter_base_offsets64_i16" :
                                              "__pseudo_scatter_factored_base_offsets64_i16",
                       "__pseudo_masked_store_i16", LLVMTypes::Int16VectorPointerType, 2),
        ScatterImpInfo(g->target->hasScatter() ? "__pseudo_scatter_base_offsets64_i32" :
                                              "__pseudo_scatter_factored_base_offsets64_i32",
                       "__pseudo_masked_store_i32", LLVMTypes::Int32VectorPointerType, 4),
        ScatterImpInfo(g->target->hasScatter() ? "__pseudo_scatter_base_offsets64_float" :
                                              "__pseudo_scatter_factored_base_offsets64_float",
                       "__pseudo_masked_store_float", LLVMTypes::FloatVectorPointerType, 4),
        ScatterImpInfo(g->target->hasScatter() ? "__pseudo_scatter_base_offsets64_i64" :
                                              "__pseudo_scatter_factored_base_offsets64_i64",
                       "__pseudo_masked_store_i64", LLVMTypes::Int64VectorPointerType, 8),
        ScatterImpInfo(g->target->hasScatter() ? "__pseudo_scatter_base_offsets64_double" :
                                              "__pseudo_scatter_factored_base_offsets64_double",
                       "__pseudo_masked_store_double", LLVMTypes::DoubleVectorPointerType, 8),
    };

    llvm::Function *calledFunc = callInst->getCalledFunction();

    GatherImpInfo *gatherInfo = NULL;
    ScatterImpInfo *scatterInfo = NULL;
    for (unsigned int i = 0; i < sizeof(gInfo) / sizeof(gInfo[0]); ++i) {
        if (gInfo[i].pseudoFunc != NULL &&
            calledFunc == gInfo[i].pseudoFunc) {
            gatherInfo = &gInfo[i];
            break;
        }
    }
    for (unsigned int i = 0; i < sizeof(sInfo) / sizeof(sInfo[0]); ++i) {
        if (sInfo[i].pseudoFunc != NULL &&
            calledFunc == sInfo[i].pseudoFunc) {
            scatterInfo = &sInfo[i];
            break;
        }
    }
    if (gatherInfo == NULL && scatterInfo == NULL)
        return false;

    SourcePos pos;
    lGetSourcePosFromMetadata(callInst, &pos);

    llvm::Value *base = callInst->getArgOperand(0);
    llvm::Value *fullOffsets = NULL;
    llvm::Value *storeValue = NULL;
    llvm::Value *mask = NULL;

    if ((gatherInfo != NULL && gatherInfo->isFactored) ||
        (scatterInfo != NULL && scatterInfo->isFactored)) {
        llvm::Value *varyingOffsets = callInst->getArgOperand(1);
        llvm::Value *offsetScale = callInst->getArgOperand(2);
        llvm::Value *constOffsets = callInst->getArgOperand(3);
        if (scatterInfo)
            storeValue = callInst->getArgOperand(4);
        mask = callInst->getArgOperand((gatherInfo != NULL) ? 4 : 5);

        // Compute the full offset vector: offsetScale * varyingOffsets + constOffsets
        llvm::Constant *offsetScaleVec =
            lGetOffsetScaleVec(offsetScale, varyingOffsets->getType());

        llvm::Value *scaledVarying =
            llvm::BinaryOperator::Create(llvm::Instruction::Mul, offsetScaleVec,
                                         varyingOffsets, "scaled_varying", callInst);
        fullOffsets =
            llvm::BinaryOperator::Create(llvm::Instruction::Add, scaledVarying,
                                         constOffsets, "varying+const_offsets",
                                         callInst);
    }
    else {
        if (scatterInfo)
            storeValue = callInst->getArgOperand(3);
        mask = callInst->getArgOperand((gatherInfo != NULL) ? 3 : 4);

        llvm::Value *offsetScale = callInst->getArgOperand(1);
        llvm::Value *offsets = callInst->getArgOperand(2);
        llvm::Value *offsetScaleVec =
            lGetOffsetScaleVec(offsetScale, offsets->getType());

        fullOffsets =
            llvm::BinaryOperator::Create(llvm::Instruction::Mul, offsetScaleVec,
                                         offsets, "scaled_offsets", callInst);
    }

    Debug(SourcePos(), "GSToLoadStore: %s.",
          fullOffsets->getName().str().c_str());

    if (LLVMVectorValuesAllEqual(fullOffsets)) {
        // If all the offsets are equal, then compute the single
        // pointer they all represent based on the first one of them
        // (arbitrarily).
        llvm::Value *ptr = lComputeCommonPointer(base, fullOffsets, callInst);
        lCopyMetadata(ptr, callInst);

        if (gatherInfo != NULL) {
            // A gather with everyone going to the same location is
            // handled as a scalar load and broadcast across the lanes.
            Debug(pos, "Transformed gather to scalar load and broadcast!");

            ptr = new llvm::BitCastInst(ptr, llvm::PointerType::get(gatherInfo->scalarType, 0),
                                        ptr->getName(), callInst);
            llvm::Value *scalarValue = new llvm::LoadInst(ptr, callInst->getName(), callInst);

            // Generate the following sequence:
            //   %name123 = insertelement <4 x i32> undef, i32 %val, i32 0
            //   %name124 = shufflevector <4 x i32> %name123, <4 x i32> undef,
            //                                              <4 x i32> zeroinitializer
            llvm::Value *undef1Value = llvm::UndefValue::get(callInst->getType());
            llvm::Value *undef2Value = llvm::UndefValue::get(callInst->getType());
            llvm::Value *insertVec = llvm::InsertElementInst::Create(
                undef1Value, scalarValue, LLVMInt32(0), callInst->getName(), callInst);
            llvm::Value *zeroMask = llvm::ConstantVector::getSplat(
                callInst->getType()->getVectorNumElements(),
                llvm::Constant::getNullValue(llvm::Type::getInt32Ty(*g->ctx)));
            llvm::Value *shufValue = new llvm::ShuffleVectorInst(
                insertVec, undef2Value, zeroMask, callInst->getName());

            lCopyMetadata(shufValue, callInst);
            llvm::ReplaceInstWithInst(callInst,
                                      llvm::dyn_cast<llvm::Instruction>(shufValue));
            return true;
        }
        else {
            // A scatter with everyone going to the same location is
            // undefined (if there's more than one program instance in
            // the gang).  Issue a warning.
            if (g->target->getVectorWidth() > 1)
                Warning(pos, "Undefined behavior: all program instances are "
                        "writing to the same location!");

            // We could do something similar to the gather case, where
            // we arbitrarily write one of the values, but we need to
            // a) check to be sure the mask isn't all off and b) pick
            // the value from an executing program instance in that
            // case.  We'll just let a bunch of the program instances
            // do redundant writes, since this isn't important to make
            // fast anyway...
            return false;
        }
    }
    else {
        int step = gatherInfo ? gatherInfo->align : scatterInfo->align;

        if (step > 0 && LLVMVectorIsLinear(fullOffsets, step)) {
            // We have a linear sequence of memory locations being accessed
            // starting with the location given by the offset from
            // offsetElements[0], with stride of 4 or 8 bytes (for 32 bit
            // and 64 bit gather/scatters, respectively.)
            llvm::Value *ptr = lComputeCommonPointer(base, fullOffsets, callInst);
            lCopyMetadata(ptr, callInst);

            if (gatherInfo != NULL) {
                Debug(pos, "Transformed gather to unaligned vector load!");
                llvm::Instruction *newCall =
                    lCallInst(gatherInfo->loadMaskedFunc, ptr, mask,
                              LLVMGetName(ptr, "_masked_load"));
                lCopyMetadata(newCall, callInst);
                llvm::ReplaceInstWithInst(callInst, newCall);
                return true;
            }
            else {
                Debug(pos, "Transformed scatter to unaligned vector store!");
                ptr = new llvm::BitCastInst(ptr, scatterInfo->vecPtrType, "ptrcast",
                                            callInst);
                llvm::Instruction *newCall =
                    lCallInst(scatterInfo->maskedStoreFunc, ptr, storeValue,
                              mask, "");
                lCopyMetadata(newCall, callInst);
                llvm::ReplaceInstWithInst(callInst, newCall);
                return true;
            }
        }
        return false;
    }
}


///////////////////////////////////////////////////////////////////////////
// MaskedStoreOptPass

/** Masked stores are generally more complex than regular stores; for
    example, they require multiple instructions to simulate under SSE.
    This optimization detects cases where masked stores can be replaced
    with regular stores or removed entirely, for the cases of an 'all on'
    mask and an 'all off' mask, respectively.
*/
static bool
lImproveMaskedStore(llvm::CallInst *callInst) {
    struct MSInfo {
        MSInfo(const char *name, const int a)
            : align(a) {
            func = m->module->getFunction(name);
            Assert(func != NULL);
        }
        llvm::Function *func;
        const int align;
    };

    MSInfo msInfo[] = {
        MSInfo("__pseudo_masked_store_i8",  1),
        MSInfo("__pseudo_masked_store_i16", 2),
        MSInfo("__pseudo_masked_store_i32", 4),
        MSInfo("__pseudo_masked_store_float", 4),
        MSInfo("__pseudo_masked_store_i64", 8),
        MSInfo("__pseudo_masked_store_double", 8),
        MSInfo("__masked_store_blend_i8",  1),
        MSInfo("__masked_store_blend_i16", 2),
        MSInfo("__masked_store_blend_i32", 4),
        MSInfo("__masked_store_blend_float", 4),
        MSInfo("__masked_store_blend_i64", 8),
        MSInfo("__masked_store_blend_double", 8),
        MSInfo("__masked_store_i8",  1),
        MSInfo("__masked_store_i16", 2),
        MSInfo("__masked_store_i32", 4),
        MSInfo("__masked_store_float", 4),
        MSInfo("__masked_store_i64", 8),
        MSInfo("__masked_store_double", 8)
    };

    llvm::Function *called = callInst->getCalledFunction();

    int nMSFuncs = sizeof(msInfo) / sizeof(msInfo[0]);
    MSInfo *info = NULL;
    for (int i = 0; i < nMSFuncs; ++i) {
        if (msInfo[i].func != NULL && called == msInfo[i].func) {
            info = &msInfo[i];
            break;
        }
    }
    if (info == NULL)
        return false;

    // Got one; grab the operands
    llvm::Value *lvalue = callInst->getArgOperand(0);
    llvm::Value *rvalue  = callInst->getArgOperand(1);
    llvm::Value *mask = callInst->getArgOperand(2);

    MaskStatus maskStatus = lGetMaskStatus(mask);
    if (maskStatus == ALL_OFF) {
        // Zero mask - no-op, so remove the store completely.  (This
        // may in turn lead to being able to optimize out instructions
        // that compute the rvalue...)
        callInst->eraseFromParent();
        return true;
    }
    else if (maskStatus == ALL_ON) {
        // The mask is all on, so turn this into a regular store
        llvm::Type *rvalueType = rvalue->getType();
        llvm::Type *ptrType = llvm::PointerType::get(rvalueType, 0);

        lvalue = new llvm::BitCastInst(lvalue, ptrType, "lvalue_to_ptr_type", callInst);
        lCopyMetadata(lvalue, callInst);
        llvm::Instruction *store =
            new llvm::StoreInst(rvalue, lvalue, false /* not volatile */,
                                g->opt.forceAlignedMemory ? 0 : info->align);
        lCopyMetadata(store, callInst);
        llvm::ReplaceInstWithInst(callInst, store);
        return true;
    }

    return false;
}


static bool
lImproveMaskedLoad(llvm::CallInst *callInst,
                   llvm::BasicBlock::iterator iter) {
    struct MLInfo {
        MLInfo(const char *name, const int a)
            : align(a) {
            func = m->module->getFunction(name);
            Assert(func != NULL);
        }
        llvm::Function *func;
        const int align;
    };

    MLInfo mlInfo[] = {
        MLInfo("__masked_load_i8",  1),
        MLInfo("__masked_load_i16", 2),
        MLInfo("__masked_load_i32", 4),
        MLInfo("__masked_load_float", 4),
        MLInfo("__masked_load_i64", 8),
        MLInfo("__masked_load_double", 8)
    };

    llvm::Function *called = callInst->getCalledFunction();

    int nFuncs = sizeof(mlInfo) / sizeof(mlInfo[0]);
    MLInfo *info = NULL;
    for (int i = 0; i < nFuncs; ++i) {
        if (mlInfo[i].func != NULL && called == mlInfo[i].func) {
            info = &mlInfo[i];
            break;
        }
    }
    if (info == NULL)
        return false;

    // Got one; grab the operands
    llvm::Value *ptr = callInst->getArgOperand(0);
    llvm::Value *mask  = callInst->getArgOperand(1);

    MaskStatus maskStatus = lGetMaskStatus(mask);
    if (maskStatus == ALL_OFF) {
        // Zero mask - no-op, so replace the load with an undef value
        llvm::ReplaceInstWithValue(iter->getParent()->getInstList(),
                                   iter, llvm::UndefValue::get(callInst->getType()));
        return true;
    }
    else if (maskStatus == ALL_ON) {
        // The mask is all on, so turn this into a regular load
        llvm::Type *ptrType = llvm::PointerType::get(callInst->getType(), 0);
        ptr = new llvm::BitCastInst(ptr, ptrType, "ptr_cast_for_load",
                                    callInst);
        llvm::Instruction *load =
            new llvm::LoadInst(ptr, callInst->getName(), false /* not volatile */,
                               g->opt.forceAlignedMemory ? 0 : info->align,
                               (llvm::Instruction *)NULL);
        lCopyMetadata(load, callInst);
        llvm::ReplaceInstWithInst(callInst, load);
        return true;
    }
    else
        return false;
}


bool
ImproveMemoryOpsPass::runOnBasicBlock(llvm::BasicBlock &bb) {
    DEBUG_START_PASS("ImproveMemoryOps");

    bool modifiedAny = false;
 restart:
    // Iterate through all of the instructions in the basic block.
    for (llvm::BasicBlock::iterator iter = bb.begin(), e = bb.end(); iter != e; ++iter) {
        llvm::CallInst *callInst = llvm::dyn_cast<llvm::CallInst>(&*iter);
        // If we don't have a call to one of the
        // __pseudo_{gather,scatter}_* functions, then just go on to the
        // next instruction.
        if (callInst == NULL ||
            callInst->getCalledFunction() == NULL)
            continue;

        if (lGSToGSBaseOffsets(callInst)) {
            modifiedAny = true;
            goto restart;
        }
        if (lGSBaseOffsetsGetMoreConst(callInst)) {
            modifiedAny = true;
            goto restart;
        }
        if (lGSToLoadStore(callInst)) {
            modifiedAny = true;
            goto restart;
        }
        if (lImproveMaskedStore(callInst)) {
            modifiedAny = true;
            goto restart;
        }
        if (lImproveMaskedLoad(callInst, iter)) {
            modifiedAny = true;
            goto restart;
        }
    }

    DEBUG_END_PASS("ImproveMemoryOps");

    return modifiedAny;
}


static llvm::Pass *
CreateImproveMemoryOpsPass() {
    return new ImproveMemoryOpsPass;
}


///////////////////////////////////////////////////////////////////////////
// GatherCoalescePass

// This pass implements two optimizations to improve the performance of
// gathers; currently only gathers of 32-bit values where it can be
// determined at compile time that the mask is all on are supported, though
// both of those limitations may be generalized in the future.
//
//  First, for any single gather, see if it's worthwhile to break it into
//  any of scalar, 2-wide (i.e. 64-bit), 4-wide, or 8-wide loads.  Further,
//  we generate code that shuffles these loads around.  Doing fewer, larger
//  loads in this manner, when possible, can be more efficient.
//
//  Second, this pass can coalesce memory accesses across multiple
//  gathers. If we have a series of gathers without any memory writes in
//  the middle, then we try to analyze their reads collectively and choose
//  an efficient set of loads for them.  Not only does this help if
//  different gathers reuse values from the same location in memory, but
//  it's specifically helpful when data with AOS layout is being accessed;
//  in this case, we're often able to generate wide vector loads and
//  appropriate shuffles automatically.

class GatherCoalescePass : public llvm::BasicBlockPass {
public:
    static char ID;
    GatherCoalescePass() : BasicBlockPass(ID) { }

    const char *getPassName() const { return "Gather Coalescing"; }
    bool runOnBasicBlock(llvm::BasicBlock &BB);
};

char GatherCoalescePass::ID = 0;


/** Representation of a memory load that the gather coalescing code has
    decided to generate.
 */
struct CoalescedLoadOp {
    CoalescedLoadOp(int64_t s, int c) {
        start = s;
        count = c;
        load = element0 = element1 = NULL;
    }

    /** Starting offset of the load from the common base pointer (in terms
        of numbers of items of the underlying element type--*not* in terms
        of bytes). */
    int64_t start;

    /** Number of elements to load at this location */
    int count;

    /** Value loaded from memory for this load op */
    llvm::Value *load;

    /** For 2-wide loads (i.e. 64-bit loads), these store the lower and
        upper 32 bits of the result, respectively. */
    llvm::Value *element0, *element1;
};


/** This function determines whether it makes sense (and is safe) to
    generate a vector load of width vectorWidth, starting at *iter.  It
    returns true if so, setting *newIter to point to the next element in
    the set that isn't taken care of by the generated load.  If a vector
    load of the given width doesn't make sense, then false is returned.
 */
static bool
lVectorLoadIsEfficient(std::set<int64_t>::iterator iter,
                       std::set<int64_t>::iterator end,
                       std::set<int64_t>::iterator *newIter, int vectorWidth) {
    // We're considering a vector load of width vectorWidth, starting at
    // the offset "start".
    int64_t start = *iter;

    // The basic idea is that we'll look at the subsequent elements in the
    // load set after the initial one at start.  As long as subsequent
    // elements:
    //
    // 1. Aren't so far separated that they no longer fit into the range
    //    [start, start+vectorWidth)
    //
    // 2. And don't have too large a gap in between them (e.g., it's not
    //    worth generating an 8-wide load for two elements with offsets 0
    //    and 7, but no loads requested in between).
    //
    // Then we continue moving forward through the elements until we either
    // fill up the vector or run out of elements.

    // lastAccepted holds the last offset we've processed and accepted as
    // valid for the vector load underconsideration
    int64_t lastAccepted = start;

    while (iter != end) {
        // What is the separation in offset values from the last element we
        // added to the set for this load?
        int64_t delta = *iter - lastAccepted;
        if (delta > 3)
            // If there's too big a gap, then we won't issue the load
            return false;

        int64_t span = *iter - start + 1;

        if (span == vectorWidth) {
            // We've extended far enough that we have exactly filled up the
            // entire vector width; we can't go any further, so return with
            // success.  (Update *newIter to point at the next element
            // after the last one accepted here.)
            *newIter = ++iter;
            return true;
        }
        else if (span > vectorWidth) {
            // The current offset won't fit into a vectorWidth-wide load
            // starting from start.  It's still generally worthwhile
            // issuing the load we've been considering, though, since it
            // will provide values for a number of previous offsets.  This
            // load will have one or more elements at the end of its range
            // that is not needed by any of the offsets under
            // consideration.  As such, there are three cases where issuing
            // this load is a bad idea:
            //
            // 1. 2-wide loads: we know that we haven't completely filled
            //    the 2-wide vector, since otherwise the if() test above
            //    would have succeeded previously.  Therefore, we must have
            //    a situation with offsets like (4,6,...); it would be a
            //    silly idea to issue a 2-wide load to get the value for
            //    the 4 offset, versus failing here and issuing a scalar
            //    load instead.
            //
            // 2. If there are too many unnecessary values at the end of
            //    the load extent (defined as more than half of them)--in
            //    this case, it'd be better to issue a vector load of
            //    smaller width anyway.
            //
            // 3. If the gap between the last accepted offset and the
            //    current one under consideration is more than the page
            //    size.  In this case we can't be sure whether or not some
            //    of the unused elements at the end of the load will
            //    straddle a page boundary and thus lead to an undesirable
            //    fault.  (It's hard to imagine this happening in practice,
            //    except under contrived circumstances, but better safe
            //    than sorry.)
            const int pageSize = 4096;
            if (vectorWidth != 2 &&
                (lastAccepted - start) > (vectorWidth / 2) &&
                (*iter - lastAccepted) < pageSize) {
                *newIter = iter;
                return true;
            }
            else
                return false;
        }

        // Continue moving forward
        lastAccepted = *iter;
        ++iter;
    }

    return false;
}


/** Given a set of offsets from a common base pointer that we need to get
    loaded into memory, determine a reasonable set of load operations that
    gets all of the corresponding values in memory (ideally, including as
    many as possible wider vector loads rather than scalar loads).  Return
    a CoalescedLoadOp for each one in the *loads array.
 */
static void
lSelectLoads(const std::vector<int64_t> &loadOffsets,
             std::vector<CoalescedLoadOp> *loads) {
    // First, get a sorted set of unique offsets to load from.
    std::set<int64_t> allOffsets;
    for (unsigned int i = 0; i < loadOffsets.size(); ++i)
        allOffsets.insert(loadOffsets[i]);

    std::set<int64_t>::iterator iter = allOffsets.begin();
    while (iter != allOffsets.end()) {
        Debug(SourcePos(), "Load needed at %" PRId64 ".", *iter);
        ++iter;
    }

    // Now, iterate over the offsets from low to high.  Starting at the
    // current offset, we see if a vector load starting from that offset
    // will cover loads at subsequent offsets as well.
    iter = allOffsets.begin();
    while (iter != allOffsets.end()) {
        // Consider vector loads of width of each of the elements of
        // spanSizes[], in order.
        int vectorWidths[] = { 8, 4, 2 };
        int nVectorWidths = sizeof(vectorWidths) / sizeof(vectorWidths[0]);
        bool gotOne = false;
        for (int i = 0; i < nVectorWidths; ++i) {
            // See if a load of vector with width vectorWidths[i] would be
            // effective (i.e. would cover a reasonable number of the
            // offsets that need to be loaded from).
            std::set<int64_t>::iterator newIter;
            if (lVectorLoadIsEfficient(iter, allOffsets.end(), &newIter,
                                       vectorWidths[i])) {
                // Yes: create the corresponding coalesced load and update
                // the iterator to the returned iterator; doing so skips
                // over the additional offsets that are taken care of by
                // this load.
                loads->push_back(CoalescedLoadOp(*iter, vectorWidths[i]));
                iter = newIter;
                gotOne = true;
                break;
            }
        }

        if (gotOne == false) {
            // We couldn't find a vector load starting from this offset
            // that made sense, so emit a scalar load and continue onward.
            loads->push_back(CoalescedLoadOp(*iter, 1));
            ++iter;
        }
    }
}


/** Print a performance message with the details of the result of
    coalescing over a group of gathers. */
static void
lCoalescePerfInfo(const std::vector<llvm::CallInst *> &coalesceGroup,
                  const std::vector<CoalescedLoadOp> &loadOps) {
    SourcePos pos;
    lGetSourcePosFromMetadata(coalesceGroup[0], &pos);

    // Create a string that indicates the line numbers of the subsequent
    // gathers from the first one that were coalesced here.
    char otherPositions[512];
    otherPositions[0] = '\0';
    if (coalesceGroup.size() > 1) {
        const char *plural = (coalesceGroup.size() > 2) ? "s" : "";
        char otherBuf[32];
        sprintf(otherBuf, "(other%s at line%s ", plural, plural);
        strcat(otherPositions, otherBuf);

        for (int i = 1; i < (int)coalesceGroup.size(); ++i) {
            SourcePos p;
            bool ok = lGetSourcePosFromMetadata(coalesceGroup[i], &p);
            if (ok) {
                char buf[32];
                sprintf(buf, "%d", p.first_line);
                strcat(otherPositions, buf);
                if (i < (int)coalesceGroup.size() - 1)
                    strcat(otherPositions, ", ");
            }
        }
        strcat(otherPositions, ") ");
    }

    // Count how many loads of each size there were.
    std::map<int, int> loadOpsCount;
    for (int i = 0; i < (int)loadOps.size(); ++i)
        ++loadOpsCount[loadOps[i].count];

    // Generate a string the describes the mix of load ops
    char loadOpsInfo[512];
    loadOpsInfo[0] = '\0';
    std::map<int, int>::const_iterator iter = loadOpsCount.begin();
    while (iter != loadOpsCount.end()) {
        char buf[32];
        sprintf(buf, "%d x %d-wide", iter->second, iter->first);
        strcat(loadOpsInfo, buf);
        ++iter;
        if (iter != loadOpsCount.end())
            strcat(loadOpsInfo, ", ");
    }

    if (coalesceGroup.size() == 1)
        PerformanceWarning(pos, "Coalesced gather into %d load%s (%s).",
                           (int)loadOps.size(),
                           (loadOps.size() > 1) ? "s" : "", loadOpsInfo);
    else
        PerformanceWarning(pos, "Coalesced %d gathers starting here %sinto %d "
                           "load%s (%s).", (int)coalesceGroup.size(),
                           otherPositions,(int)loadOps.size(),
                           (loadOps.size() > 1) ? "s" : "", loadOpsInfo);
}


/** Utility routine that computes an offset from a base pointer and then
    returns the result of a load of the given type from the resulting
    location:

    return *((type *)(basePtr + offset))
 */
llvm::Value *
lGEPAndLoad(llvm::Value *basePtr, int64_t offset, int align,
            llvm::Instruction *insertBefore, llvm::Type *type) {
    llvm::Value *ptr = lGEPInst(basePtr, LLVMInt64(offset), "new_base",
                                insertBefore);
    ptr = new llvm::BitCastInst(ptr, llvm::PointerType::get(type, 0),
                                "ptr_cast", insertBefore);
    return new llvm::LoadInst(ptr, "gather_load", false /* not volatile */,
                              align, insertBefore);
}


/* Having decided that we're doing to emit a series of loads, as encoded in
   the loadOps array, this function emits the corresponding load
   instructions.
 */
static void
lEmitLoads(llvm::Value *basePtr, std::vector<CoalescedLoadOp> &loadOps,
           int elementSize, llvm::Instruction *insertBefore) {
    Debug(SourcePos(), "Coalesce doing %d loads.", (int)loadOps.size());
    for (int i = 0; i < (int)loadOps.size(); ++i) {
        Debug(SourcePos(), "Load #%d @ %" PRId64 ", %d items", i, loadOps[i].start,
              loadOps[i].count);

        // basePtr is an i8 *, so the offset from it should be in terms of
        // bytes, not underlying i32 elements.
        int64_t start = loadOps[i].start * elementSize;

        int align = 4;
        switch (loadOps[i].count) {
        case 1:
            // Single 32-bit scalar load
            loadOps[i].load = lGEPAndLoad(basePtr, start, align, insertBefore,
                                          LLVMTypes::Int32Type);
            break;
        case 2: {
            // Emit 2 x i32 loads as i64 loads and then break the result
            // into two 32-bit parts.
            loadOps[i].load = lGEPAndLoad(basePtr, start, align, insertBefore,
                                          LLVMTypes::Int64Type);
            // element0 = (int32)value;
            loadOps[i].element0 =
                new llvm::TruncInst(loadOps[i].load, LLVMTypes::Int32Type,
                                    "load64_elt0", insertBefore);
            // element1 = (int32)(value >> 32)
            llvm::Value *shift =
                llvm::BinaryOperator::Create(llvm::Instruction::LShr,
                                             loadOps[i].load, LLVMInt64(32),
                                             "load64_shift", insertBefore);
            loadOps[i].element1 =
                new llvm::TruncInst(shift, LLVMTypes::Int32Type,
                                    "load64_elt1", insertBefore);
            break;
        }
        case 4: {
            // 4-wide vector load
            llvm::VectorType *vt =
                llvm::VectorType::get(LLVMTypes::Int32Type, 4);
            loadOps[i].load = lGEPAndLoad(basePtr, start, align,
                                          insertBefore, vt);
            break;
        }
        case 8: {
            // 8-wide vector load
            llvm::VectorType *vt =
                llvm::VectorType::get(LLVMTypes::Int32Type, 8);
            loadOps[i].load = lGEPAndLoad(basePtr, start, align,
                                          insertBefore, vt);
            break;
        }
        default:
            FATAL("Unexpected load count in lEmitLoads()");
        }
    }
}


/** Convert any loads of 8-wide vectors into two 4-wide vectors
    (logically).  This allows the assembly code below to always operate on
    4-wide vectors, which leads to better code.  Returns a new vector of
    load operations.
 */
static std::vector<CoalescedLoadOp>
lSplit8WideLoads(const std::vector<CoalescedLoadOp> &loadOps,
                 llvm::Instruction *insertBefore) {
    std::vector<CoalescedLoadOp> ret;
    for (unsigned int i = 0; i < loadOps.size(); ++i) {
        if (loadOps[i].count == 8) {
            // Create fake CoalescedLOadOps, where the load llvm::Value is
            // actually a shuffle that pulls either the first 4 or the last
            // 4 values out of the original 8-wide loaded value.
            int32_t shuf[2][4] = { { 0, 1, 2, 3 }, { 4, 5, 6, 7 } };

            ret.push_back(CoalescedLoadOp(loadOps[i].start, 4));
            ret.back().load = LLVMShuffleVectors(loadOps[i].load, loadOps[i].load,
                                                 shuf[0], 4, insertBefore);

            ret.push_back(CoalescedLoadOp(loadOps[i].start+4, 4));
            ret.back().load = LLVMShuffleVectors(loadOps[i].load, loadOps[i].load,
                                                 shuf[1], 4, insertBefore);
        }
        else
            ret.push_back(loadOps[i]);
    }

    return ret;
}


/** Given a 1-wide load of a 32-bit value, merge its value into the result
    vector for any and all elements for which it applies.
 */
static llvm::Value *
lApplyLoad1(llvm::Value *result, const CoalescedLoadOp &load,
            const int64_t offsets[4], bool set[4],
            llvm::Instruction *insertBefore) {
    for (int elt = 0; elt < 4; ++elt) {
        if (offsets[elt] >= load.start &&
            offsets[elt] < load.start + load.count) {
            Debug(SourcePos(), "Load 1 @ %" PRId64 " matches for element #%d "
                  "(value %" PRId64 ")", load.start, elt, offsets[elt]);
            // If this load gives one of the values that we need, then we
            // can just insert it in directly
            Assert(set[elt] == false);
            result =
                llvm::InsertElementInst::Create(result, load.load, LLVMInt32(elt),
                                                "insert_load", insertBefore);
            set[elt] = true;
        }
    }

    return result;
}


/** Similarly, incorporate the values from a 2-wide load into any vector
    elements that they apply to. */
static llvm::Value *
lApplyLoad2(llvm::Value *result, const CoalescedLoadOp &load,
            const int64_t offsets[4], bool set[4],
            llvm::Instruction *insertBefore) {
    for (int elt = 0; elt < 4; ++elt) {
        // First, try to do a 64-bit-wide insert into the result vector.
        // We can do this when we're currently at an even element, when the
        // current and next element have consecutive values, and where the
        // original 64-bit load is at the offset needed by the current
        // element.
        if ((elt & 1) == 0 &&
            offsets[elt] + 1 == offsets[elt+1] &&
            offsets[elt] == load.start) {
            Debug(SourcePos(), "Load 2 @ %" PRId64 " matches for elements #%d,%d "
                  "(values %" PRId64 ",%" PRId64 ")", load.start, elt, elt+1,
                  offsets[elt], offsets[elt+1]);
            Assert(set[elt] == false && set[elt+1] == false);

            // In this case, we bitcast from a 4xi32 to a 2xi64 vector
            llvm::Type *vec2x64Type =
                llvm::VectorType::get(LLVMTypes::Int64Type, 2);
            result = new llvm::BitCastInst(result, vec2x64Type, "to2x64",
                                           insertBefore);

            // And now we can insert the 64-bit wide value into the
            // appropriate elment
            result = llvm::InsertElementInst::Create(result, load.load,
                                                     LLVMInt32(elt/2),
                                                     "insert64", insertBefore);

            // And back to 4xi32.
            llvm::Type *vec4x32Type =
                llvm::VectorType::get(LLVMTypes::Int32Type, 4);
            result = new llvm::BitCastInst(result, vec4x32Type, "to4x32",
                                           insertBefore);

            set[elt] = set[elt+1] = true;
            // Advance elt one extra time, since we just took care of two
            // elements
            ++elt;
        }
        else if (offsets[elt] >= load.start &&
                 offsets[elt] < load.start + load.count) {
            Debug(SourcePos(), "Load 2 @ %" PRId64 " matches for element #%d "
                  "(value %" PRId64 ")", load.start, elt, offsets[elt]);
            // Otherwise, insert one of the 32-bit pieces into an element
            // of the final vector
            Assert(set[elt] == false);
            llvm::Value *toInsert = (offsets[elt] == load.start) ?
                load.element0 : load.element1;
            result =
                llvm::InsertElementInst::Create(result, toInsert, LLVMInt32(elt),
                                                "insert_load", insertBefore);
            set[elt] = true;
        }
    }

    return result;
}


#if 1
/* This approach works better with AVX, while the #else path generates
   slightly better code with SSE.  Need to continue to dig into performance
   details with this stuff in general... */

/** And handle a 4-wide load */
static llvm::Value *
lApplyLoad4(llvm::Value *result, const CoalescedLoadOp &load,
            const int64_t offsets[4], bool set[4],
            llvm::Instruction *insertBefore) {
    // Conceptually, we're doing to consider doing a shuffle vector with
    // the 4-wide load and the 4-wide result we have so far to generate a
    // new 4-wide vector.  We'll start with shuffle indices that just
    // select each element of the result so far for the result.
    int32_t shuf[4] = { 4, 5, 6, 7 };

    for (int elt = 0; elt < 4; ++elt) {
        if (offsets[elt] >= load.start &&
            offsets[elt] < load.start + load.count) {
            Debug(SourcePos(), "Load 4 @ %" PRId64 " matches for element #%d "
                  "(value %" PRId64 ")", load.start, elt, offsets[elt]);

            // If the current element falls within the range of locations
            // that the 4-wide load covers, then compute the appropriate
            // shuffle index that extracts the appropriate element from the
            // load.
            Assert(set[elt] == false);
            shuf[elt] = int32_t(offsets[elt] - load.start);
            set[elt] = true;
        }
    }

    // Now, issue a shufflevector instruction if any of the values from the
    // load we just considered were applicable.
    if (shuf[0] != 4 || shuf[1] != 5 || shuf[2] != 6 || shuf[3] != 7)
        result = LLVMShuffleVectors(load.load, result, shuf, 4, insertBefore);

    return result;
}


/** We're need to fill in the values for a 4-wide result vector.  This
    function looks at all of the generated loads and extracts the
    appropriate elements from the appropriate loads to assemble the result.
    Here the offsets[] parameter gives the 4 offsets from the base pointer
    for the four elements of the result.
*/
static llvm::Value *
lAssemble4Vector(const std::vector<CoalescedLoadOp> &loadOps,
                 const int64_t offsets[4], llvm::Instruction *insertBefore) {
    llvm::Type *returnType =
        llvm::VectorType::get(LLVMTypes::Int32Type, 4);
    llvm::Value *result = llvm::UndefValue::get(returnType);

    Debug(SourcePos(), "Starting search for loads [%" PRId64 " %" PRId64 " %"
          PRId64 " %" PRId64 "].", offsets[0], offsets[1], offsets[2], offsets[3]);

    // Track whether we have found a valid value for each of the four
    // elements of the result
    bool set[4] = { false, false, false, false };

    // Loop over all of the loads and check each one to see if it provides
    // a value that's applicable to the result
    for (int load = 0; load < (int)loadOps.size(); ++load) {
        const CoalescedLoadOp &li = loadOps[load];

        switch (li.count) {
        case 1:
            result = lApplyLoad1(result, li, offsets, set, insertBefore);
            break;
        case 2:
            result = lApplyLoad2(result, li, offsets, set, insertBefore);
            break;
        case 4:
            result = lApplyLoad4(result, li, offsets, set, insertBefore);
            break;
        default:
            FATAL("Unexpected load count in lAssemble4Vector()");
        }
    }

    Debug(SourcePos(), "Done with search for loads [%" PRId64 " %" PRId64 " %"
          PRId64 " %" PRId64 "].", offsets[0], offsets[1], offsets[2], offsets[3]);

    for (int i = 0; i < 4; ++i)
        Assert(set[i] == true);

    return result;
}

#else

static llvm::Value *
lApplyLoad4s(llvm::Value *result, const std::vector<CoalescedLoadOp> &loadOps,
             const int64_t offsets[4], bool set[4],
             llvm::Instruction *insertBefore) {
    int32_t firstMatchElements[4] = { -1, -1, -1, -1 };
    const CoalescedLoadOp *firstMatch = NULL;

    Assert(llvm::isa<llvm::UndefValue>(result));

    for (int load = 0; load < (int)loadOps.size(); ++load) {
        const CoalescedLoadOp &loadop = loadOps[load];
        if (loadop.count != 4)
            continue;

        int32_t matchElements[4] = { -1, -1, -1, -1 };
        bool anyMatched = false;
        for (int elt = 0; elt < 4; ++elt) {
            if (offsets[elt] >= loadop.start &&
                offsets[elt] < loadop.start + loadop.count) {
                Debug(SourcePos(), "Load 4 @ %" PRId64 " matches for element #%d "
                      "(value %" PRId64 ")", loadop.start, elt, offsets[elt]);
                anyMatched = true;
                Assert(set[elt] == false);
                matchElements[elt] = offsets[elt] - loadop.start;
                set[elt] = true;
            }
        }

        if (anyMatched) {
            if (llvm::isa<llvm::UndefValue>(result)) {
                if (firstMatch == NULL) {
                    firstMatch = &loadop;
                    for (int i = 0; i < 4; ++i)
                        firstMatchElements[i] = matchElements[i];
                }
                else {
                    int32_t shuffle[4] = { -1, -1, -1, -1 };
                    for (int i = 0; i < 4; ++i) {
                        if (firstMatchElements[i] != -1)
                            shuffle[i] = firstMatchElements[i];
                        else
                            shuffle[i] = 4 + matchElements[i];
                    }
                    result = LLVMShuffleVectors(firstMatch->load, loadop.load, shuffle,
                                                4, insertBefore);
                    firstMatch = NULL;
                }
            }
            else {
                int32_t shuffle[4] = { -1, -1, -1, -1 };
                for (int i = 0; i < 4; ++i) {
                    if (matchElements[i] != -1)
                        shuffle[i] = 4 + matchElements[i];
                    else
                        shuffle[i] = i;
                }
                result = LLVMShuffleVectors(result, loadop.load, shuffle, 4,
                                            insertBefore);
            }
        }
    }

    if (firstMatch != NULL && llvm::isa<llvm::UndefValue>(result))
        return LLVMShuffleVectors(firstMatch->load, result, firstMatchElements,
                                  4, insertBefore);
    else
        return result;
}


static llvm::Value *
lApplyLoad12s(llvm::Value *result, const std::vector<CoalescedLoadOp> &loadOps,
              const int64_t offsets[4], bool set[4],
              llvm::Instruction *insertBefore) {
    // Loop over all of the loads and check each one to see if it provides
    // a value that's applicable to the result
    for (int load = 0; load < (int)loadOps.size(); ++load) {
        const CoalescedLoadOp &loadop = loadOps[load];
        Assert(loadop.count == 1 || loadop.count == 2 || loadop.count == 4);

        if (loadop.count == 1)
            result = lApplyLoad1(result, loadop, offsets, set, insertBefore);
        else if (loadop.count == 2)
            result = lApplyLoad2(result, loadop, offsets, set, insertBefore);
    }
    return result;
}


/** We're need to fill in the values for a 4-wide result vector.  This
    function looks at all of the generated loads and extracts the
    appropriate elements from the appropriate loads to assemble the result.
    Here the offsets[] parameter gives the 4 offsets from the base pointer
    for the four elements of the result.
*/
static llvm::Value *
lAssemble4Vector(const std::vector<CoalescedLoadOp> &loadOps,
                 const int64_t offsets[4], llvm::Instruction *insertBefore) {
    llvm::Type *returnType =
        llvm::VectorType::get(LLVMTypes::Int32Type, 4);
    llvm::Value *result = llvm::UndefValue::get(returnType);

    Debug(SourcePos(), "Starting search for loads [%" PRId64 " %" PRId64 " %"
          PRId64 " %" PRId64 "].",  offsets[0], offsets[1], offsets[2], offsets[3]);

    // Track whether we have found a valid value for each of the four
    // elements of the result
    bool set[4] = { false, false, false, false };

    result = lApplyLoad4s(result, loadOps, offsets, set, insertBefore);
    result = lApplyLoad12s(result, loadOps, offsets, set, insertBefore);

    Debug(SourcePos(), "Done with search for loads [%" PRId64 " %" PRId64 " %"
          PRId64 " %" PRId64 "].", offsets[0], offsets[1], offsets[2], offsets[3]);

    for (int i = 0; i < 4; ++i)
        Assert(set[i] == true);

    return result;
}
#endif


/** Given the set of loads that we've done and the set of result values to
    be computed, this function computes the final llvm::Value *s for each
    result vector.
 */
static void
lAssembleResultVectors(const std::vector<CoalescedLoadOp> &loadOps,
                       const std::vector<int64_t> &constOffsets,
                       std::vector<llvm::Value *> &results,
                       llvm::Instruction *insertBefore) {
    // We work on 4-wide chunks of the final values, even when we're
    // computing 8-wide or 16-wide vectors.  This gives better code from
    // LLVM's SSE/AVX code generators.
    Assert((constOffsets.size() % 4) == 0);
    std::vector<llvm::Value *> vec4s;
    for (int i = 0; i < (int)constOffsets.size(); i += 4)
        vec4s.push_back(lAssemble4Vector(loadOps, &constOffsets[i],
                                         insertBefore));

    // And now concatenate 1, 2, or 4 of the 4-wide vectors computed above
    // into 4, 8, or 16-wide final result vectors.
    int numGathers = constOffsets.size() / g->target->getVectorWidth();
    for (int i = 0; i < numGathers; ++i) {
        llvm::Value *result = NULL;
        switch (g->target->getVectorWidth()) {
        case 4:
            result = vec4s[i];
            break;
        case 8:
            result = LLVMConcatVectors(vec4s[2*i], vec4s[2*i+1], insertBefore);
            break;
        case 16: {
            llvm::Value *v1 = LLVMConcatVectors(vec4s[4*i], vec4s[4*i+1],
                                                insertBefore);
            llvm::Value *v2 = LLVMConcatVectors(vec4s[4*i+2], vec4s[4*i+3],
                                                insertBefore);
            result = LLVMConcatVectors(v1, v2, insertBefore);
            break;
        }
        default:
            FATAL("Unhandled vector width in lAssembleResultVectors()");
        }

        results.push_back(result);
    }
}


/** Given a call to a gather function, extract the base pointer, the 2/4/8
    scale, and the first varying offsets value to use them to compute that
    scalar base pointer that is shared by all of the gathers in the group.
    (Thus, this base pointer plus the constant offsets term for each gather
    gives the set of addresses to use for each gather.
 */
static llvm::Value *
lComputeBasePtr(llvm::CallInst *gatherInst, llvm::Instruction *insertBefore) {
    llvm::Value *basePtr = gatherInst->getArgOperand(0);
    llvm::Value *variableOffsets = gatherInst->getArgOperand(1);
    llvm::Value *offsetScale = gatherInst->getArgOperand(2);

    // All of the variable offsets values should be the same, due to
    // checking for this in GatherCoalescePass::runOnBasicBlock().  Thus,
    // extract the first value and use that as a scalar.
    llvm::Value *variable = LLVMExtractFirstVectorElement(variableOffsets);
    if (variable->getType() == LLVMTypes::Int64Type)
        offsetScale = new llvm::ZExtInst(offsetScale, LLVMTypes::Int64Type,
                                         "scale_to64", insertBefore);
    llvm::Value *offset =
        llvm::BinaryOperator::Create(llvm::Instruction::Mul, variable,
                                     offsetScale, "offset", insertBefore);

    return lGEPInst(basePtr, offset, "new_base", insertBefore);
}


/** Extract the constant offsets (from the common base pointer) from each
    of the gathers in a set to be coalesced.  These come in as byte
    offsets, but we'll transform them into offsets in terms of the size of
    the base scalar type being gathered.  (e.g. for an i32 gather, we might
    have offsets like <0,4,16,20>, which would be transformed to <0,1,4,5>
    here.)
 */
static void
lExtractConstOffsets(const std::vector<llvm::CallInst *> &coalesceGroup,
                     int elementSize, std::vector<int64_t> *constOffsets) {
    int width = g->target->getVectorWidth();
    *constOffsets = std::vector<int64_t>(coalesceGroup.size() * width, 0);

    int64_t *endPtr = &((*constOffsets)[0]);
    for (int i = 0; i < (int)coalesceGroup.size(); ++i, endPtr += width) {
        llvm::Value *offsets = coalesceGroup[i]->getArgOperand(3);
        int nElts;
        bool ok = LLVMExtractVectorInts(offsets, endPtr, &nElts);
        Assert(ok && nElts == width);
    }

    for (int i = 0; i < (int)constOffsets->size(); ++i)
        (*constOffsets)[i] /= elementSize;
}


/** Actually do the coalescing.  We have a set of gathers all accessing
    addresses of the form:

    (ptr + {1,2,4,8} * varyingOffset) + constOffset, a.k.a.
    basePtr + constOffset

    where varyingOffset actually has the same value across all of the SIMD
    lanes and where the part in parenthesis has the same value for all of
    the gathers in the group.
 */
static bool
lCoalesceGathers(const std::vector<llvm::CallInst *> &coalesceGroup) {
    llvm::Instruction *insertBefore = coalesceGroup[0];

    // First, compute the shared base pointer for all of the gathers
    llvm::Value *basePtr = lComputeBasePtr(coalesceGroup[0], insertBefore);

    int elementSize = 0;
    if (coalesceGroup[0]->getType() == LLVMTypes::Int32VectorType ||
        coalesceGroup[0]->getType() == LLVMTypes::FloatVectorType)
        elementSize = 4;
    else if (coalesceGroup[0]->getType() == LLVMTypes::Int64VectorType ||
             coalesceGroup[0]->getType() == LLVMTypes::DoubleVectorType)
        elementSize = 8;
    else
        FATAL("Unexpected gather type in lCoalesceGathers");

    // Extract the constant offsets from the gathers into the constOffsets
    // vector: the first vectorWidth elements will be those for the first
    // gather, the next vectorWidth those for the next gather, and so
    // forth.
    std::vector<int64_t> constOffsets;
    lExtractConstOffsets(coalesceGroup, elementSize, &constOffsets);

    // Determine a set of loads to perform to get all of the values we need
    // loaded.
    std::vector<CoalescedLoadOp> loadOps;
    lSelectLoads(constOffsets, &loadOps);

    lCoalescePerfInfo(coalesceGroup, loadOps);

    // Actually emit load instructions for them
    lEmitLoads(basePtr, loadOps, elementSize, insertBefore);

    // Now, for any loads that give us <8 x i32> vectors, split their
    // values into two <4 x i32> vectors; it turns out that LLVM gives us
    // better code on AVX when we assemble the pieces from 4-wide vectors.
    loadOps = lSplit8WideLoads(loadOps, insertBefore);

    // Given all of these chunks of values, shuffle together a vector that
    // gives us each result value; the i'th element of results[] gives the
    // result for the i'th gather in coalesceGroup.
    std::vector<llvm::Value *> results;
    lAssembleResultVectors(loadOps, constOffsets, results, insertBefore);

    // Finally, replace each of the original gathers with the instruction
    // that gives the value from the coalescing process.
    Assert(results.size() == coalesceGroup.size());
    for (int i = 0; i < (int)results.size(); ++i) {
        llvm::Instruction *ir = llvm::dyn_cast<llvm::Instruction>(results[i]);
        Assert(ir != NULL);

        llvm::Type *origType = coalesceGroup[i]->getType();
        if (origType != ir->getType())
            ir = new llvm::BitCastInst(ir, origType, ir->getName(),
                                       coalesceGroup[i]);

        // Previously, all of the instructions to compute the final result
        // were into the basic block here; here we remove the very last one
        // of them (that holds the final result) from the basic block.
        // This way, the following ReplaceInstWithInst() call will operate
        // successfully. (It expects that the second argument not be in any
        // basic block.)
        ir->removeFromParent();

        llvm::ReplaceInstWithInst(coalesceGroup[i], ir);
    }

    return true;
}


/** Given an instruction, returns true if the instructon may write to
    memory.  This is a conservative test in that it may return true for
    some instructions that don't actually end up writing to memory, but
    should never return false for an instruction that does write to
    memory. */
static bool
lInstructionMayWriteToMemory(llvm::Instruction *inst) {
    if (llvm::isa<llvm::StoreInst>(inst) ||
        llvm::isa<llvm::AtomicRMWInst>(inst) ||
        llvm::isa<llvm::AtomicCmpXchgInst>(inst))
        // FIXME: we could be less conservative and try to allow stores if
        // we are sure that the pointers don't overlap..
        return true;

    // Otherwise, any call instruction that doesn't have an attribute
    // indicating it won't write to memory has to be treated as a potential
    // store.
    llvm::CallInst *ci = llvm::dyn_cast<llvm::CallInst>(inst);
    if (ci != NULL) {
        llvm::Function *calledFunc = ci->getCalledFunction();
        if (calledFunc == NULL)
            return true;

        if (calledFunc->onlyReadsMemory() || calledFunc->doesNotAccessMemory())
            return false;
        return true;
    }

    return false;
}


bool
GatherCoalescePass::runOnBasicBlock(llvm::BasicBlock &bb) {
    DEBUG_START_PASS("GatherCoalescePass");

    llvm::Function *gatherFuncs[] = {
        m->module->getFunction("__pseudo_gather_factored_base_offsets32_i32"),
        m->module->getFunction("__pseudo_gather_factored_base_offsets32_float"),
        m->module->getFunction("__pseudo_gather_factored_base_offsets64_i32"),
        m->module->getFunction("__pseudo_gather_factored_base_offsets64_float"),
    };
    int nGatherFuncs = sizeof(gatherFuncs) / sizeof(gatherFuncs[0]);

    bool modifiedAny = false;

 restart:
    for (llvm::BasicBlock::iterator iter = bb.begin(), e = bb.end(); iter != e;
         ++iter) {
        // Iterate over all of the instructions and look for calls to
        // __pseudo_gather_factored_base_offsets{32,64}_{i32,float} calls.
        llvm::CallInst *callInst = llvm::dyn_cast<llvm::CallInst>(&*iter);
        if (callInst == NULL)
            continue;

        llvm::Function *calledFunc = callInst->getCalledFunction();
        if (calledFunc == NULL)
            continue;

        int i;
        for (i = 0; i < nGatherFuncs; ++i)
            if (gatherFuncs[i] != NULL && calledFunc == gatherFuncs[i])
                break;
        if (i == nGatherFuncs)
            // Doesn't match any of the types of gathers we care about
            continue;

        SourcePos pos;
        lGetSourcePosFromMetadata(callInst, &pos);
        Debug(pos, "Checking for coalescable gathers starting here...");

        llvm::Value *base = callInst->getArgOperand(0);
        llvm::Value *variableOffsets = callInst->getArgOperand(1);
        llvm::Value *offsetScale = callInst->getArgOperand(2);
        llvm::Value *mask = callInst->getArgOperand(4);

        // To apply this optimization, we need a set of one or more gathers
        // that fulfill the following conditions:
        //
        // - Mask all on
        // - The variable offsets to all have the same value (i.e., to be
        //   uniform).
        // - Same base pointer, variable offsets, and offset scale (for
        //   more than one gather)
        //
        // Then and only then do we have a common base pointer with all
        // offsets from that constants (in which case we can potentially
        // coalesce).
        if (lGetMaskStatus(mask) != ALL_ON)
            continue;

        if (!LLVMVectorValuesAllEqual(variableOffsets))
            continue;

        // coalesceGroup stores the set of gathers that we're going to try to
        // coalesce over
        std::vector<llvm::CallInst *> coalesceGroup;
        coalesceGroup.push_back(callInst);

        // Start iterating at the instruction after the initial gather;
        // look at the remainder of instructions in the basic block (up
        // until we reach a write to memory) to try to find any other
        // gathers that can coalesce with this one.
        llvm::BasicBlock::iterator fwdIter = iter;
        ++fwdIter;
        for (; fwdIter != bb.end(); ++fwdIter) {
            // Must stop once we come to an instruction that may write to
            // memory; otherwise we could end up moving a read before this
            // write.
            if (lInstructionMayWriteToMemory(&*fwdIter))
                break;

            llvm::CallInst *fwdCall = llvm::dyn_cast<llvm::CallInst>(&*fwdIter);
            if (fwdCall == NULL ||
                fwdCall->getCalledFunction() != calledFunc)
                continue;

            SourcePos fwdPos;
            bool ok = lGetSourcePosFromMetadata(fwdCall, &fwdPos);
            Assert(ok);

            if (g->debugPrint) {
                if (base != fwdCall->getArgOperand(0)) {
                    Debug(fwdPos, "base pointers mismatch");
                    LLVMDumpValue(base);
                    LLVMDumpValue(fwdCall->getArgOperand(0));
                }
                if (variableOffsets != fwdCall->getArgOperand(1)) {
                    Debug(fwdPos, "varying offsets mismatch");
                    LLVMDumpValue(variableOffsets);
                    LLVMDumpValue(fwdCall->getArgOperand(1));
                }
                if (offsetScale != fwdCall->getArgOperand(2)) {
                    Debug(fwdPos, "offset scales mismatch");
                    LLVMDumpValue(offsetScale);
                    LLVMDumpValue(fwdCall->getArgOperand(2));
                }
                if (mask != fwdCall->getArgOperand(4)) {
                    Debug(fwdPos, "masks mismatch");
                    LLVMDumpValue(mask);
                    LLVMDumpValue(fwdCall->getArgOperand(4));
                }
            }

            if (base == fwdCall->getArgOperand(0) &&
                variableOffsets == fwdCall->getArgOperand(1) &&
                offsetScale == fwdCall->getArgOperand(2) &&
                mask == fwdCall->getArgOperand(4)) {
                Debug(fwdPos, "This gather can be coalesced.");
                coalesceGroup.push_back(fwdCall);

                if (coalesceGroup.size() == 4)
                    // FIXME: untested heuristic: don't try to coalesce
                    // over a window of more than 4 gathers, so that we
                    // don't cause too much register pressure and end up
                    // spilling to memory anyway.
                    break;
            }
            else
                Debug(fwdPos, "This gather doesn't match the initial one.");
        }

        Debug(pos, "Done with checking for matching gathers");

        // Now that we have a group of gathers, see if we can coalesce them
        // into something more efficient than the original set of gathers.
        if (lCoalesceGathers(coalesceGroup)) {
            modifiedAny = true;
            goto restart;
        }
    }

    DEBUG_END_PASS("GatherCoalescePass");

    return modifiedAny;
}


static llvm::Pass *
CreateGatherCoalescePass() {
    return new GatherCoalescePass;
}


///////////////////////////////////////////////////////////////////////////
// ReplacePseudoMemoryOpsPass

/** For any gathers and scatters remaining after the GSToLoadStorePass
    runs, we need to turn them into actual native gathers and scatters.
    This task is handled by the ReplacePseudoMemoryOpsPass here.
 */
class ReplacePseudoMemoryOpsPass : public llvm::BasicBlockPass {
public:
    static char ID;
    ReplacePseudoMemoryOpsPass() : BasicBlockPass(ID) { }

    const char *getPassName() const { return "Replace Pseudo Memory Ops"; }
    bool runOnBasicBlock(llvm::BasicBlock &BB);
};


char ReplacePseudoMemoryOpsPass::ID = 0;

/** This routine attempts to determine if the given pointer in lvalue is
    pointing to stack-allocated memory.  It's conservative in that it
    should never return true for non-stack allocated memory, but may return
    false for memory that actually is stack allocated.  The basic strategy
    is to traverse through the operands and see if the pointer originally
    comes from an AllocaInst.
*/
static bool
lIsSafeToBlend(llvm::Value *lvalue) {
    llvm::BitCastInst *bc = llvm::dyn_cast<llvm::BitCastInst>(lvalue);
    if (bc != NULL)
        return lIsSafeToBlend(bc->getOperand(0));
    else {
        llvm::AllocaInst *ai = llvm::dyn_cast<llvm::AllocaInst>(lvalue);
        if (ai) {
            llvm::Type *type = ai->getType();
            llvm::PointerType *pt =
                llvm::dyn_cast<llvm::PointerType>(type);
            assert(pt != NULL);
            type = pt->getElementType();
            llvm::ArrayType *at;
            while ((at = llvm::dyn_cast<llvm::ArrayType>(type))) {
                type = at->getElementType();
            }
            llvm::VectorType *vt =
                llvm::dyn_cast<llvm::VectorType>(type);
            return (vt != NULL &&
                    (int)vt->getNumElements() == g->target->getVectorWidth());
        }
        else {
            llvm::GetElementPtrInst *gep =
                llvm::dyn_cast<llvm::GetElementPtrInst>(lvalue);
            if (gep != NULL)
                return lIsSafeToBlend(gep->getOperand(0));
            else
                return false;
        }
    }
}


static bool
lReplacePseudoMaskedStore(llvm::CallInst *callInst) {
    struct LMSInfo {
        LMSInfo(const char *pname, const char *bname, const char *msname) {
            pseudoFunc = m->module->getFunction(pname);
            blendFunc = m->module->getFunction(bname);
            maskedStoreFunc = m->module->getFunction(msname);
            Assert(pseudoFunc != NULL && blendFunc != NULL &&
                   maskedStoreFunc != NULL);
        }
        llvm::Function *pseudoFunc;
        llvm::Function *blendFunc;
        llvm::Function *maskedStoreFunc;
    };

    LMSInfo msInfo[] = {
        LMSInfo("__pseudo_masked_store_i8", "__masked_store_blend_i8",
                "__masked_store_i8"),
        LMSInfo("__pseudo_masked_store_i16", "__masked_store_blend_i16",
                "__masked_store_i16"),
        LMSInfo("__pseudo_masked_store_i32", "__masked_store_blend_i32",
                "__masked_store_i32"),
        LMSInfo("__pseudo_masked_store_float", "__masked_store_blend_float",
                "__masked_store_float"),
        LMSInfo("__pseudo_masked_store_i64", "__masked_store_blend_i64",
                "__masked_store_i64"),
        LMSInfo("__pseudo_masked_store_double", "__masked_store_blend_double",
                "__masked_store_double")
    };

    LMSInfo *info = NULL;
    for (unsigned int i = 0; i < sizeof(msInfo) / sizeof(msInfo[0]); ++i) {
        if (msInfo[i].pseudoFunc != NULL &&
            callInst->getCalledFunction() == msInfo[i].pseudoFunc) {
            info = &msInfo[i];
            break;
        }
    }
    if (info == NULL)
        return false;

    llvm::Value *lvalue = callInst->getArgOperand(0);
    llvm::Value *rvalue  = callInst->getArgOperand(1);
    llvm::Value *mask = callInst->getArgOperand(2);

    // We need to choose between doing the load + blend + store trick,
    // or serializing the masked store.  Even on targets with a native
    // masked store instruction, this is preferable since it lets us
    // keep values in registers rather than going out to the stack.
    bool doBlend = (!g->opt.disableBlendedMaskedStores &&
                    lIsSafeToBlend(lvalue));

    // Generate the call to the appropriate masked store function and
    // replace the __pseudo_* one with it.
    llvm::Function *fms = doBlend ? info->blendFunc : info->maskedStoreFunc;
    llvm::Instruction *inst = lCallInst(fms, lvalue, rvalue, mask, "", callInst);
    lCopyMetadata(inst, callInst);

    callInst->eraseFromParent();
    return true;
}


static bool
lReplacePseudoGS(llvm::CallInst *callInst) {
    struct LowerGSInfo {
        LowerGSInfo(const char *pName, const char *aName, bool ig)
            : isGather(ig) {
            pseudoFunc = m->module->getFunction(pName);
            actualFunc = m->module->getFunction(aName);
        }
        llvm::Function *pseudoFunc;
        llvm::Function *actualFunc;
        const bool isGather;
    };

    LowerGSInfo lgsInfo[] = {
        LowerGSInfo("__pseudo_gather32_i8",  "__gather32_i8",  true),
        LowerGSInfo("__pseudo_gather32_i16", "__gather32_i16", true),
        LowerGSInfo("__pseudo_gather32_i32", "__gather32_i32", true),
        LowerGSInfo("__pseudo_gather32_float", "__gather32_float", true),
        LowerGSInfo("__pseudo_gather32_i64", "__gather32_i64", true),
        LowerGSInfo("__pseudo_gather32_double", "__gather32_double", true),

        LowerGSInfo("__pseudo_gather64_i8",  "__gather64_i8",  true),
        LowerGSInfo("__pseudo_gather64_i16", "__gather64_i16", true),
        LowerGSInfo("__pseudo_gather64_i32", "__gather64_i32", true),
        LowerGSInfo("__pseudo_gather64_float", "__gather64_float", true),
        LowerGSInfo("__pseudo_gather64_i64", "__gather64_i64", true),
        LowerGSInfo("__pseudo_gather64_double", "__gather64_double", true),

        LowerGSInfo("__pseudo_gather_factored_base_offsets32_i8",
                    "__gather_factored_base_offsets32_i8",  true),
        LowerGSInfo("__pseudo_gather_factored_base_offsets32_i16",
                    "__gather_factored_base_offsets32_i16", true),
        LowerGSInfo("__pseudo_gather_factored_base_offsets32_i32",
                    "__gather_factored_base_offsets32_i32", true),
        LowerGSInfo("__pseudo_gather_factored_base_offsets32_float",
                    "__gather_factored_base_offsets32_float", true),
        LowerGSInfo("__pseudo_gather_factored_base_offsets32_i64",
                    "__gather_factored_base_offsets32_i64", true),
        LowerGSInfo("__pseudo_gather_factored_base_offsets32_double",
                    "__gather_factored_base_offsets32_double", true),

        LowerGSInfo("__pseudo_gather_factored_base_offsets64_i8",
                    "__gather_factored_base_offsets64_i8",  true),
        LowerGSInfo("__pseudo_gather_factored_base_offsets64_i16",
                    "__gather_factored_base_offsets64_i16", true),
        LowerGSInfo("__pseudo_gather_factored_base_offsets64_i32",
                    "__gather_factored_base_offsets64_i32", true),
        LowerGSInfo("__pseudo_gather_factored_base_offsets64_float",
                    "__gather_factored_base_offsets64_float", true),
        LowerGSInfo("__pseudo_gather_factored_base_offsets64_i64",
                    "__gather_factored_base_offsets64_i64", true),
        LowerGSInfo("__pseudo_gather_factored_base_offsets64_double",
                    "__gather_factored_base_offsets64_double", true),

        LowerGSInfo("__pseudo_gather_base_offsets32_i8",
                    "__gather_base_offsets32_i8",  true),
        LowerGSInfo("__pseudo_gather_base_offsets32_i16",
                    "__gather_base_offsets32_i16", true),
        LowerGSInfo("__pseudo_gather_base_offsets32_i32",
                    "__gather_base_offsets32_i32", true),
        LowerGSInfo("__pseudo_gather_base_offsets32_float",
                    "__gather_base_offsets32_float", true),
        LowerGSInfo("__pseudo_gather_base_offsets32_i64",
                    "__gather_base_offsets32_i64", true),
        LowerGSInfo("__pseudo_gather_base_offsets32_double",
                    "__gather_base_offsets32_double", true),

        LowerGSInfo("__pseudo_gather_base_offsets64_i8",
                    "__gather_base_offsets64_i8",  true),
        LowerGSInfo("__pseudo_gather_base_offsets64_i16",
                    "__gather_base_offsets64_i16", true),
        LowerGSInfo("__pseudo_gather_base_offsets64_i32",
                    "__gather_base_offsets64_i32", true),
        LowerGSInfo("__pseudo_gather_base_offsets64_float",
                    "__gather_base_offsets64_float", true),
        LowerGSInfo("__pseudo_gather_base_offsets64_i64",
                    "__gather_base_offsets64_i64", true),
        LowerGSInfo("__pseudo_gather_base_offsets64_double",
                    "__gather_base_offsets64_double", true),

        LowerGSInfo("__pseudo_scatter32_i8",  "__scatter32_i8",  false),
        LowerGSInfo("__pseudo_scatter32_i16", "__scatter32_i16", false),
        LowerGSInfo("__pseudo_scatter32_i32", "__scatter32_i32", false),
        LowerGSInfo("__pseudo_scatter32_float", "__scatter32_float", false),
        LowerGSInfo("__pseudo_scatter32_i64", "__scatter32_i64", false),
        LowerGSInfo("__pseudo_scatter32_double", "__scatter32_double", false),

        LowerGSInfo("__pseudo_scatter64_i8",  "__scatter64_i8",  false),
        LowerGSInfo("__pseudo_scatter64_i16", "__scatter64_i16", false),
        LowerGSInfo("__pseudo_scatter64_i32", "__scatter64_i32", false),
        LowerGSInfo("__pseudo_scatter64_float", "__scatter64_float", false),
        LowerGSInfo("__pseudo_scatter64_i64", "__scatter64_i64", false),
        LowerGSInfo("__pseudo_scatter64_double", "__scatter64_double", false),

        LowerGSInfo("__pseudo_scatter_factored_base_offsets32_i8",
                    "__scatter_factored_base_offsets32_i8",  false),
        LowerGSInfo("__pseudo_scatter_factored_base_offsets32_i16",
                    "__scatter_factored_base_offsets32_i16", false),
        LowerGSInfo("__pseudo_scatter_factored_base_offsets32_i32",
                    "__scatter_factored_base_offsets32_i32", false),
        LowerGSInfo("__pseudo_scatter_factored_base_offsets32_float",
                    "__scatter_factored_base_offsets32_float", false),
        LowerGSInfo("__pseudo_scatter_factored_base_offsets32_i64",
                    "__scatter_factored_base_offsets32_i64", false),
        LowerGSInfo("__pseudo_scatter_factored_base_offsets32_double",
                    "__scatter_factored_base_offsets32_double", false),

        LowerGSInfo("__pseudo_scatter_factored_base_offsets64_i8",
                    "__scatter_factored_base_offsets64_i8",  false),
        LowerGSInfo("__pseudo_scatter_factored_base_offsets64_i16",
                    "__scatter_factored_base_offsets64_i16", false),
        LowerGSInfo("__pseudo_scatter_factored_base_offsets64_i32",
                    "__scatter_factored_base_offsets64_i32", false),
        LowerGSInfo("__pseudo_scatter_factored_base_offsets64_float",
                    "__scatter_factored_base_offsets64_float", false),
        LowerGSInfo("__pseudo_scatter_factored_base_offsets64_i64",
                    "__scatter_factored_base_offsets64_i64", false),
        LowerGSInfo("__pseudo_scatter_factored_base_offsets64_double",
                    "__scatter_factored_base_offsets64_double", false),


        LowerGSInfo("__pseudo_scatter_base_offsets32_i8",
                    "__scatter_base_offsets32_i8",  false),
        LowerGSInfo("__pseudo_scatter_base_offsets32_i16",
                    "__scatter_base_offsets32_i16", false),
        LowerGSInfo("__pseudo_scatter_base_offsets32_i32",
                    "__scatter_base_offsets32_i32", false),
        LowerGSInfo("__pseudo_scatter_base_offsets32_float",
                    "__scatter_base_offsets32_float", false),
        LowerGSInfo("__pseudo_scatter_base_offsets32_i64",
                    "__scatter_base_offsets32_i64", false),
        LowerGSInfo("__pseudo_scatter_base_offsets32_double",
                    "__scatter_base_offsets32_double", false),

        LowerGSInfo("__pseudo_scatter_base_offsets64_i8",
                    "__scatter_base_offsets64_i8",  false),
        LowerGSInfo("__pseudo_scatter_base_offsets64_i16",
                    "__scatter_base_offsets64_i16", false),
        LowerGSInfo("__pseudo_scatter_base_offsets64_i32",
                    "__scatter_base_offsets64_i32", false),
        LowerGSInfo("__pseudo_scatter_base_offsets64_float",
                    "__scatter_base_offsets64_float", false),
        LowerGSInfo("__pseudo_scatter_base_offsets64_i64",
                    "__scatter_base_offsets64_i64", false),
        LowerGSInfo("__pseudo_scatter_base_offsets64_double",
                    "__scatter_base_offsets64_double", false),
    };

    llvm::Function *calledFunc = callInst->getCalledFunction();

    LowerGSInfo *info = NULL;
    for (unsigned int i = 0; i < sizeof(lgsInfo) / sizeof(lgsInfo[0]); ++i) {
        if (lgsInfo[i].pseudoFunc != NULL &&
            calledFunc == lgsInfo[i].pseudoFunc) {
            info = &lgsInfo[i];
            break;
        }
    }
    if (info == NULL)
        return false;

    Assert(info->actualFunc != NULL);

    // Get the source position from the metadata attached to the call
    // instruction so that we can issue PerformanceWarning()s below.
    SourcePos pos;
    bool gotPosition = lGetSourcePosFromMetadata(callInst, &pos);

    callInst->setCalledFunction(info->actualFunc);
    if (gotPosition && g->target->getVectorWidth() > 1) {
        if (info->isGather)
            PerformanceWarning(pos, "Gather required to load value.");
        else
            PerformanceWarning(pos, "Scatter required to store value.");
    }
    return true;
}


bool
ReplacePseudoMemoryOpsPass::runOnBasicBlock(llvm::BasicBlock &bb) {
    DEBUG_START_PASS("ReplacePseudoMemoryOpsPass");

    bool modifiedAny = false;

 restart:
    for (llvm::BasicBlock::iterator iter = bb.begin(), e = bb.end(); iter != e; ++iter) {
        llvm::CallInst *callInst = llvm::dyn_cast<llvm::CallInst>(&*iter);
        if (callInst == NULL ||
            callInst->getCalledFunction() == NULL)
            continue;

        if (lReplacePseudoGS(callInst)) {
            modifiedAny = true;
            goto restart;
        }
        else if (lReplacePseudoMaskedStore(callInst)) {
            modifiedAny = true;
            goto restart;
        }
    }

    DEBUG_END_PASS("ReplacePseudoMemoryOpsPass");

    return modifiedAny;
}


static llvm::Pass *
CreateReplacePseudoMemoryOpsPass() {
    return new ReplacePseudoMemoryOpsPass;
}


///////////////////////////////////////////////////////////////////////////
// IsCompileTimeConstantPass

/** LLVM IR implementations of target-specific functions may include calls
    to the functions "bool __is_compile_time_constant_*(...)"; these allow
    them to have specialied code paths for where the corresponding value is
    known at compile time.  For masks, for example, this allows them to not
    incur the cost of a MOVMSK call at runtime to compute its value in
    cases where the mask value isn't known until runtime.

    This pass resolves these calls into either 'true' or 'false' values so
    that later optimization passes can operate with these as constants.

    See stdlib.m4 for a number of uses of this idiom.
 */

class IsCompileTimeConstantPass : public llvm::BasicBlockPass {
public:
    static char ID;
    IsCompileTimeConstantPass(bool last = false) : BasicBlockPass(ID) {
        isLastTry = last;
    }

    const char *getPassName() const { return "Resolve \"is compile time constant\""; }
    bool runOnBasicBlock(llvm::BasicBlock &BB);

    bool isLastTry;
};

char IsCompileTimeConstantPass::ID = 0;


bool
IsCompileTimeConstantPass::runOnBasicBlock(llvm::BasicBlock &bb) {
    DEBUG_START_PASS("IsCompileTimeConstantPass");

    llvm::Function *funcs[] = {
        m->module->getFunction("__is_compile_time_constant_mask"),
        m->module->getFunction("__is_compile_time_constant_uniform_int32"),
        m->module->getFunction("__is_compile_time_constant_varying_int32")
    };

    bool modifiedAny = false;
 restart:
    for (llvm::BasicBlock::iterator i = bb.begin(), e = bb.end(); i != e; ++i) {
        // Iterate through the instructions looking for calls to the
        // __is_compile_time_constant_*() functions
        llvm::CallInst *callInst = llvm::dyn_cast<llvm::CallInst>(&*i);
        if (callInst == NULL)
            continue;

        int j;
        int nFuncs = sizeof(funcs) / sizeof(funcs[0]);
        for (j = 0; j < nFuncs; ++j) {
            if (funcs[j] != NULL && callInst->getCalledFunction() == funcs[j])
                break;
        }
        if (j == nFuncs)
            // not a __is_compile_time_constant_* function
            continue;

        // This optimization pass can be disabled with both the (poorly
        // named) disableGatherScatterFlattening option and
        // disableMaskAllOnOptimizations.
        if (g->opt.disableGatherScatterFlattening ||
            g->opt.disableMaskAllOnOptimizations) {
            llvm::ReplaceInstWithValue(i->getParent()->getInstList(), i, LLVMFalse);
            modifiedAny = true;
            goto restart;
        }

        // Is it a constant?  Bingo, turn the call's value into a constant
        // true value.
        llvm::Value *operand = callInst->getArgOperand(0);
        if (llvm::isa<llvm::Constant>(operand)) {
            llvm::ReplaceInstWithValue(i->getParent()->getInstList(), i, LLVMTrue);
            modifiedAny = true;
            goto restart;
        }

        // This pass runs multiple times during optimization.  Up until the
        // very last time, it only replaces the call with a 'true' if the
        // value is known to be constant and otherwise leaves the call
        // alone, in case further optimization passes can help resolve its
        // value.  The last time through, it eventually has to give up, and
        // replaces any remaining ones with 'false' constants.
        if (isLastTry) {
            llvm::ReplaceInstWithValue(i->getParent()->getInstList(), i, LLVMFalse);
            modifiedAny = true;
            goto restart;
        }
    }

    DEBUG_END_PASS("IsCompileTimeConstantPass");

    return modifiedAny;
}


static llvm::Pass *
CreateIsCompileTimeConstantPass(bool isLastTry) {
    return new IsCompileTimeConstantPass(isLastTry);
}

//////////////////////////////////////////////////////////////////////////
// DebugPass

/** This pass is added in list of passes after optimizations which
    we want to debug and print dump of LLVM IR in stderr. Also it
    prints name and number of previous optimization.
 */
class DebugPass : public llvm::ModulePass {
public:
    static char ID;
    DebugPass(char * output) : ModulePass(ID) {
        sprintf(str_output, "%s", output);
    }

    const char *getPassName() const { return "Dump LLVM IR"; }
    bool runOnModule(llvm::Module &m);

private:
    char str_output[100];
};

char DebugPass::ID = 0;

bool
DebugPass::runOnModule(llvm::Module &module) {
    fprintf(stderr, "%s", str_output);
    fflush(stderr);
    module.dump();
    return true;
}

static llvm::Pass *
CreateDebugPass(char * output) {
    return new DebugPass(output);
}

///////////////////////////////////////////////////////////////////////////
// MakeInternalFuncsStaticPass

/** There are a number of target-specific functions that we use during
    these optimization passes.  By the time we are done with optimization,
    any uses of these should be inlined and no calls to these functions
    should remain.  This pass marks all of these functions as having
    private linkage so that subsequent passes can eliminate them as dead
    code, thus cleaning up the final code output by the compiler.  We can't
    just declare these as static from the start, however, since then they
    end up being eliminated as dead code during early optimization passes
    even though we may need to generate calls to them during later
    optimization passes.
 */
class MakeInternalFuncsStaticPass : public llvm::ModulePass {
public:
    static char ID;
    MakeInternalFuncsStaticPass(bool last = false) : ModulePass(ID) {
    }

    void getAnalysisUsage(llvm::AnalysisUsage &AU) const {
        AU.setPreservesCFG();
    }

    const char *getPassName() const { return "Make internal funcs \"static\""; }
    bool runOnModule(llvm::Module &m);
};

char MakeInternalFuncsStaticPass::ID = 0;

bool
MakeInternalFuncsStaticPass::runOnModule(llvm::Module &module) {
    const char *names[] = {
        "__avg_up_uint8",
        "__avg_up_int8",
        "__avg_up_uint16",
        "__avg_up_int16",
        "__avg_down_uint8",
        "__avg_down_int8",
        "__avg_down_uint16",
        "__avg_down_int16",
        "__fast_masked_vload",
        "__gather_factored_base_offsets32_i8", "__gather_factored_base_offsets32_i16",
        "__gather_factored_base_offsets32_i32", "__gather_factored_base_offsets32_i64",
        "__gather_factored_base_offsets32_float", "__gather_factored_base_offsets32_double",
        "__gather_factored_base_offsets64_i8", "__gather_factored_base_offsets64_i16",
        "__gather_factored_base_offsets64_i32", "__gather_factored_base_offsets64_i64",
        "__gather_factored_base_offsets64_float", "__gather_factored_base_offsets64_double",
        "__gather_base_offsets32_i8", "__gather_base_offsets32_i16",
        "__gather_base_offsets32_i32", "__gather_base_offsets32_i64",
        "__gather_base_offsets32_float", "__gather_base_offsets32_double",
        "__gather_base_offsets64_i8", "__gather_base_offsets64_i16",
        "__gather_base_offsets64_i32", "__gather_base_offsets64_i64",
        "__gather_base_offsets64_float", "__gather_base_offsets64_double",
        "__gather32_i8", "__gather32_i16",
        "__gather32_i32", "__gather32_i64",
        "__gather32_float", "__gather32_double",
        "__gather64_i8", "__gather64_i16",
        "__gather64_i32", "__gather64_i64",
        "__gather64_float", "__gather64_double",
        "__gather_elt32_i8", "__gather_elt32_i16",
        "__gather_elt32_i32", "__gather_elt32_i64",
        "__gather_elt32_float", "__gather_elt32_double",
        "__gather_elt64_i8", "__gather_elt64_i16",
        "__gather_elt64_i32", "__gather_elt64_i64",
        "__gather_elt64_float", "__gather_elt64_double",
        "__masked_load_i8", "__masked_load_i16",
        "__masked_load_i32", "__masked_load_i64",
        "__masked_load_float", "__masked_load_double",
        "__masked_store_i8", "__masked_store_i16",
        "__masked_store_i32", "__masked_store_i64",
        "__masked_store_float", "__masked_store_double",
        "__masked_store_blend_i8", "__masked_store_blend_i16",
        "__masked_store_blend_i32", "__masked_store_blend_i64",
        "__masked_store_blend_float", "__masked_store_blend_double",
        "__scatter_factored_base_offsets32_i8", "__scatter_factored_base_offsets32_i16",
        "__scatter_factored_base_offsets32_i32", "__scatter_factored_base_offsets32_i64",
        "__scatter_factored_base_offsets32_float", "__scatter_factored_base_offsets32_double",
        "__scatter_factored_base_offsets64_i8", "__scatter_factored_base_offsets64_i16",
        "__scatter_factored_base_offsets64_i32", "__scatter_factored_base_offsets64_i64",
        "__scatter_factored_base_offsets64_float", "__scatter_factored_base_offsets64_double",
        "__scatter_base_offsets32_i8", "__scatter_base_offsets32_i16",
        "__scatter_base_offsets32_i32", "__scatter_base_offsets32_i64",
        "__scatter_base_offsets32_float", "__scatter_base_offsets32_double",
        "__scatter_base_offsets64_i8", "__scatter_base_offsets64_i16",
        "__scatter_base_offsets64_i32", "__scatter_base_offsets64_i64",
        "__scatter_base_offsets64_float", "__scatter_base_offsets64_double",
        "__scatter_elt32_i8", "__scatter_elt32_i16",
        "__scatter_elt32_i32", "__scatter_elt32_i64",
        "__scatter_elt32_float", "__scatter_elt32_double",
        "__scatter_elt64_i8", "__scatter_elt64_i16",
        "__scatter_elt64_i32", "__scatter_elt64_i64",
        "__scatter_elt64_float", "__scatter_elt64_double",
        "__scatter32_i8", "__scatter32_i16",
        "__scatter32_i32", "__scatter32_i64",
        "__scatter32_float", "__scatter32_double",
        "__scatter64_i8", "__scatter64_i16",
        "__scatter64_i32", "__scatter64_i64",
        "__scatter64_float", "__scatter64_double",
        "__keep_funcs_live",
    };

    bool modifiedAny = false;
    int count = sizeof(names) / sizeof(names[0]);
    for (int i = 0; i < count; ++i) {
        llvm::Function *f = m->module->getFunction(names[i]);
        if (f != NULL && f->empty() == false) {
            f->setLinkage(llvm::GlobalValue::InternalLinkage);
            modifiedAny = true;
        }
    }

    return modifiedAny;
}


static llvm::Pass *
CreateMakeInternalFuncsStaticPass() {
    return new MakeInternalFuncsStaticPass;
}


///////////////////////////////////////////////////////////////////////////
// PeepholePass

class PeepholePass : public llvm::BasicBlockPass {
public:
    PeepholePass();

    const char *getPassName() const { return "Peephole Optimizations"; }
    bool runOnBasicBlock(llvm::BasicBlock &BB);

    static char ID;
};

char PeepholePass::ID = 0;

PeepholePass::PeepholePass()
    : BasicBlockPass(ID) {
}

using namespace llvm::PatternMatch;

template<typename Op_t, unsigned Opcode>
struct CastClassTypes_match {
    Op_t Op;
    const llvm::Type *fromType, *toType;

    CastClassTypes_match(const Op_t &OpMatch, const llvm::Type *f,
                         const llvm::Type *t)
        : Op(OpMatch), fromType(f), toType(t) {}

    template<typename OpTy>
    bool match(OpTy *V) {
        if (llvm::Operator *O = llvm::dyn_cast<llvm::Operator>(V))
            return (O->getOpcode() == Opcode && Op.match(O->getOperand(0)) &&
                    O->getType() == toType &&
                    O->getOperand(0)->getType() == fromType);
        return false;
    }
};

template<typename OpTy>
inline CastClassTypes_match<OpTy, llvm::Instruction::SExt>
m_SExt8To16(const OpTy &Op) {
    return CastClassTypes_match<OpTy, llvm::Instruction::SExt>(
        Op,
        LLVMTypes::Int8VectorType,
        LLVMTypes::Int16VectorType);
}

template<typename OpTy>
inline CastClassTypes_match<OpTy, llvm::Instruction::ZExt>
m_ZExt8To16(const OpTy &Op) {
    return CastClassTypes_match<OpTy, llvm::Instruction::ZExt>(
        Op,
        LLVMTypes::Int8VectorType,
        LLVMTypes::Int16VectorType);
}


template<typename OpTy>
inline CastClassTypes_match<OpTy, llvm::Instruction::Trunc>
m_Trunc16To8(const OpTy &Op) {
    return CastClassTypes_match<OpTy, llvm::Instruction::Trunc>(
        Op,
        LLVMTypes::Int16VectorType,
        LLVMTypes::Int8VectorType);
}

template<typename OpTy>
inline CastClassTypes_match<OpTy, llvm::Instruction::SExt>
m_SExt16To32(const OpTy &Op) {
    return CastClassTypes_match<OpTy, llvm::Instruction::SExt>(
        Op,
        LLVMTypes::Int16VectorType,
        LLVMTypes::Int32VectorType);
}

template<typename OpTy>
inline CastClassTypes_match<OpTy, llvm::Instruction::ZExt>
m_ZExt16To32(const OpTy &Op) {
    return CastClassTypes_match<OpTy, llvm::Instruction::ZExt>(
        Op,
        LLVMTypes::Int16VectorType,
        LLVMTypes::Int32VectorType);
}


template<typename OpTy>
inline CastClassTypes_match<OpTy, llvm::Instruction::Trunc>
m_Trunc32To16(const OpTy &Op) {
    return CastClassTypes_match<OpTy, llvm::Instruction::Trunc>(
        Op,
        LLVMTypes::Int32VectorType,
        LLVMTypes::Int16VectorType);
}

template<typename Op_t>
struct UDiv2_match {
    Op_t Op;

    UDiv2_match(const Op_t &OpMatch)
        : Op(OpMatch) {}

    template<typename OpTy>
    bool match(OpTy *V) {
        llvm::BinaryOperator *bop;
        llvm::ConstantDataVector *cdv;
        if ((bop = llvm::dyn_cast<llvm::BinaryOperator>(V)) &&
            (cdv = llvm::dyn_cast<llvm::ConstantDataVector>(bop->getOperand(1))) &&
            cdv->getSplatValue() != NULL) {
            const llvm::APInt &apInt = cdv->getUniqueInteger();

            switch (bop->getOpcode()) {
            case llvm::Instruction::UDiv:
                // divide by 2
                return (apInt.isIntN(2) && Op.match(bop->getOperand(0)));
            case llvm::Instruction::LShr:
                // shift left by 1
                return (apInt.isIntN(1) && Op.match(bop->getOperand(0)));
            default:
                return false;
            }
        }
        return false;
    }
};

template<typename V>
inline UDiv2_match<V>
m_UDiv2(const V &v) {
    return UDiv2_match<V>(v);
}

template<typename Op_t>
struct SDiv2_match {
    Op_t Op;

    SDiv2_match(const Op_t &OpMatch)
        : Op(OpMatch) {}

    template<typename OpTy>
    bool match(OpTy *V) {
        llvm::BinaryOperator *bop;
        llvm::ConstantDataVector *cdv;
        if ((bop = llvm::dyn_cast<llvm::BinaryOperator>(V)) &&
            (cdv = llvm::dyn_cast<llvm::ConstantDataVector>(bop->getOperand(1))) &&
            cdv->getSplatValue() != NULL) {
            const llvm::APInt &apInt = cdv->getUniqueInteger();

            switch (bop->getOpcode()) {
            case llvm::Instruction::SDiv:
                // divide by 2
                return (apInt.isIntN(2) && Op.match(bop->getOperand(0)));
            case llvm::Instruction::AShr:
                // shift left by 1
                return (apInt.isIntN(1) && Op.match(bop->getOperand(0)));
            default:
                return false;
            }
        }
        return false;
    }
};

template<typename V>
inline SDiv2_match<V>
m_SDiv2(const V &v) {
    return SDiv2_match<V>(v);
}
// Returns true if the given function has a call to an intrinsic function
// in its definition.
static bool
lHasIntrinsicInDefinition(llvm::Function *func) {
  llvm::Function::iterator bbiter = func->begin();
  for (; bbiter != func->end(); ++bbiter) {
    for (llvm::BasicBlock::iterator institer = bbiter->begin();
         institer != bbiter->end(); ++institer) {
      if (llvm::isa<llvm::IntrinsicInst>(institer))
        return true;
    }
  }
  return false;
}

static llvm::Instruction *
lGetBinaryIntrinsic(const char *name, llvm::Value *opa, llvm::Value *opb) {
  llvm::Function *func = m->module->getFunction(name);
  Assert(func != NULL);

  // Make sure that the definition of the llvm::Function has a call to an
  // intrinsic function in its instructions; otherwise we will generate
  // infinite loops where we "helpfully" turn the default implementations
  // of target builtins like __avg_up_uint8 that are implemented with plain
  // arithmetic ops into recursive calls to themselves.
  if (lHasIntrinsicInDefinition(func))
    return lCallInst(func, opa, opb, name);
  else
    return NULL;
}

//////////////////////////////////////////////////

static llvm::Instruction *
lMatchAvgUpUInt8(llvm::Value *inst) {
    // (unsigned int8)(((unsigned int16)a + (unsigned int16)b + 1)/2)
    llvm::Value *opa, *opb;
    const llvm::APInt *delta;
    if (match(inst, m_Trunc16To8(m_UDiv2(m_CombineOr(
        m_CombineOr(
            m_Add(m_ZExt8To16(m_Value(opa)),
                  m_Add(m_ZExt8To16(m_Value(opb)), m_APInt(delta))),
            m_Add(m_Add(m_ZExt8To16(m_Value(opa)), m_APInt(delta)),
                  m_ZExt8To16(m_Value(opb)))),
        m_Add(m_Add(m_ZExt8To16(m_Value(opa)), m_ZExt8To16(m_Value(opb))),
              m_APInt(delta))))))) {
        if (delta->isIntN(1) == false)
            return false;

        return lGetBinaryIntrinsic("__avg_up_uint8", opa, opb);
    }
    return NULL;
}


static llvm::Instruction *
lMatchAvgDownUInt8(llvm::Value *inst) {
    // (unsigned int8)(((unsigned int16)a + (unsigned int16)b)/2)
    llvm::Value *opa, *opb;
    if (match(inst, m_Trunc16To8(m_UDiv2(
                    m_Add(m_ZExt8To16(m_Value(opa)),
                          m_ZExt8To16(m_Value(opb))))))) {
        return lGetBinaryIntrinsic("__avg_down_uint8", opa, opb);
    }
    return NULL;
}

static llvm::Instruction *
lMatchAvgUpUInt16(llvm::Value *inst) {
    // (unsigned int16)(((unsigned int32)a + (unsigned int32)b + 1)/2)
    llvm::Value *opa, *opb;
    const llvm::APInt *delta;
    if (match(inst, m_Trunc32To16(m_UDiv2(m_CombineOr(
        m_CombineOr(
            m_Add(m_ZExt16To32(m_Value(opa)),
                  m_Add(m_ZExt16To32(m_Value(opb)), m_APInt(delta))),
            m_Add(m_Add(m_ZExt16To32(m_Value(opa)), m_APInt(delta)),
                  m_ZExt16To32(m_Value(opb)))),
        m_Add(m_Add(m_ZExt16To32(m_Value(opa)), m_ZExt16To32(m_Value(opb))),
              m_APInt(delta))))))) {
        if (delta->isIntN(1) == false)
            return false;

        return lGetBinaryIntrinsic("__avg_up_uint16", opa, opb);
    }
    return NULL;
}


static llvm::Instruction *
lMatchAvgDownUInt16(llvm::Value *inst) {
    // (unsigned int16)(((unsigned int32)a + (unsigned int32)b)/2)
    llvm::Value *opa, *opb;
    if (match(inst, m_Trunc32To16(m_UDiv2(
                    m_Add(m_ZExt16To32(m_Value(opa)),
                          m_ZExt16To32(m_Value(opb))))))) {
        return lGetBinaryIntrinsic("__avg_down_uint16", opa, opb);
    }
    return NULL;
}


static llvm::Instruction *
lMatchAvgUpInt8(llvm::Value *inst) {
    // (int8)(((int16)a + (int16)b + 1)/2)
    llvm::Value *opa, *opb;
    const llvm::APInt *delta;
    if (match(inst, m_Trunc16To8(m_SDiv2(m_CombineOr(
        m_CombineOr(
            m_Add(m_SExt8To16(m_Value(opa)),
                  m_Add(m_SExt8To16(m_Value(opb)), m_APInt(delta))),
            m_Add(m_Add(m_SExt8To16(m_Value(opa)), m_APInt(delta)),
                  m_SExt8To16(m_Value(opb)))),
        m_Add(m_Add(m_SExt8To16(m_Value(opa)), m_SExt8To16(m_Value(opb))),
              m_APInt(delta))))))) {
        if (delta->isIntN(1) == false)
            return false;

        return lGetBinaryIntrinsic("__avg_up_int8", opa, opb);
    }
    return NULL;
}


static llvm::Instruction *
lMatchAvgDownInt8(llvm::Value *inst) {
    // (int8)(((int16)a + (int16)b)/2)
    llvm::Value *opa, *opb;
    if (match(inst, m_Trunc16To8(m_SDiv2(
                    m_Add(m_SExt8To16(m_Value(opa)),
                          m_SExt8To16(m_Value(opb))))))) {
        return lGetBinaryIntrinsic("__avg_down_int8", opa, opb);
    }
    return NULL;
}

static llvm::Instruction *
lMatchAvgUpInt16(llvm::Value *inst) {
    // (int16)(((int32)a + (int32)b + 1)/2)
    llvm::Value *opa, *opb;
    const llvm::APInt *delta;
    if (match(inst, m_Trunc32To16(m_SDiv2(m_CombineOr(
        m_CombineOr(
            m_Add(m_SExt16To32(m_Value(opa)),
                  m_Add(m_SExt16To32(m_Value(opb)), m_APInt(delta))),
            m_Add(m_Add(m_SExt16To32(m_Value(opa)), m_APInt(delta)),
                  m_SExt16To32(m_Value(opb)))),
        m_Add(m_Add(m_SExt16To32(m_Value(opa)), m_SExt16To32(m_Value(opb))),
              m_APInt(delta))))))) {
        if (delta->isIntN(1) == false)
            return false;

        return lGetBinaryIntrinsic("__avg_up_int16", opa, opb);
    }
    return NULL;
}

static llvm::Instruction *
lMatchAvgDownInt16(llvm::Value *inst) {
    // (int16)(((int32)a + (int32)b)/2)
    llvm::Value *opa, *opb;
    if (match(inst, m_Trunc32To16(m_SDiv2(
                    m_Add(m_SExt16To32(m_Value(opa)),
                          m_SExt16To32(m_Value(opb))))))) {
        return lGetBinaryIntrinsic("__avg_down_int16", opa, opb);
    }
    return NULL;
}

bool
PeepholePass::runOnBasicBlock(llvm::BasicBlock &bb) {
    DEBUG_START_PASS("PeepholePass");

    bool modifiedAny = false;
 restart:
    for (llvm::BasicBlock::iterator iter = bb.begin(), e = bb.end(); iter != e; ++iter) {
        llvm::Instruction *inst = &*iter;

        llvm::Instruction *builtinCall = NULL;
        if (!builtinCall)
          builtinCall = lMatchAvgUpUInt8(inst);
        if (!builtinCall)
          builtinCall = lMatchAvgUpUInt16(inst);
        if (!builtinCall)
          builtinCall = lMatchAvgDownUInt8(inst);
        if (!builtinCall)
          builtinCall = lMatchAvgDownUInt16(inst);
        if (!builtinCall)
          builtinCall = lMatchAvgUpInt8(inst);
        if (!builtinCall)
          builtinCall = lMatchAvgUpInt16(inst);
        if (!builtinCall)
          builtinCall = lMatchAvgDownInt8(inst);
        if (!builtinCall)
          builtinCall = lMatchAvgDownInt16(inst);

        if (builtinCall != NULL) {
          llvm::ReplaceInstWithInst(inst, builtinCall);
          modifiedAny = true;
          goto restart;
        }
    }

    DEBUG_END_PASS("PeepholePass");

    return modifiedAny;
}

static llvm::Pass *
CreatePeepholePass() {
  return new PeepholePass;
}<|MERGE_RESOLUTION|>--- conflicted
+++ resolved
@@ -527,13 +527,8 @@
             optPM.add(CreateImproveMemoryOpsPass());
         }
         if (!g->opt.disableMaskAllOnOptimizations) {
-<<<<<<< HEAD
-            optPM.add(CreateIntrinsicsOptPass());
+            optPM.add(CreateIntrinsicsOptPass(), 215);
             optPM.add(CreateInstructionSimplifyPass());
-=======
-            optPM.add(CreateIntrinsicsOptPass(), 215);
-            optPM.add(CreateVSelMovmskOptPass());
->>>>>>> 0755e4f8
         }
         optPM.add(llvm::createDeadInstEliminationPass(), 220);
 
@@ -567,12 +562,8 @@
         // InstructionCombiningPass. See r184459 for details.
         optPM.add(llvm::createSimplifyLibCallsPass(), 240);
 #endif
-<<<<<<< HEAD
         optPM.add(llvm::createAggressiveDCEPass());
-        optPM.add(llvm::createInstructionCombiningPass());
-=======
         optPM.add(llvm::createInstructionCombiningPass(), 241);
->>>>>>> 0755e4f8
         optPM.add(llvm::createJumpThreadingPass());
         optPM.add(llvm::createCFGSimplificationPass());
         optPM.add(llvm::createScalarReplAggregatesPass(sr_threshold));
@@ -580,13 +571,8 @@
         optPM.add(llvm::createTailCallEliminationPass());
 
         if (!g->opt.disableMaskAllOnOptimizations) {
-<<<<<<< HEAD
-            optPM.add(CreateIntrinsicsOptPass());
+            optPM.add(CreateIntrinsicsOptPass(), 250);
             optPM.add(CreateInstructionSimplifyPass());
-=======
-            optPM.add(CreateIntrinsicsOptPass(), 250);
-            optPM.add(CreateVSelMovmskOptPass());
->>>>>>> 0755e4f8
         }
 
         if (g->opt.disableGatherScatterOptimizations == false &&
@@ -620,19 +606,11 @@
         optPM.add(llvm::createInstructionCombiningPass());
         optPM.add(llvm::createCFGSimplificationPass());
 
-<<<<<<< HEAD
-        if (g->opt.disableHandlePseudoMemoryOps == false)
-            optPM.add(CreateReplacePseudoMemoryOpsPass());
-        optPM.add(CreateIntrinsicsOptPass());
-        optPM.add(CreateInstructionSimplifyPass());
-=======
         if (g->opt.disableHandlePseudoMemoryOps == false) {
             optPM.add(CreateReplacePseudoMemoryOpsPass(),280);
         }
-
         optPM.add(CreateIntrinsicsOptPass(),281);
-        optPM.add(CreateVSelMovmskOptPass());
->>>>>>> 0755e4f8
+        optPM.add(CreateInstructionSimplifyPass());
 
         optPM.add(llvm::createFunctionInliningPass());
         optPM.add(llvm::createArgumentPromotionPass());

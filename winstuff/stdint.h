#ifndef MY_STDINT_H
#define MY_STDINT_H 1

<<<<<<< HEAD
typedef unsigned __int32 uint32_t;
typedef __int32 int32_t;
typedef __int64 int64_t;
=======
typedef signed char int8_t;
typedef signed __int16 int16_t;
typedef signed __int32 int32_t;
typedef signed __int64 int64_t;
typedef unsigned char uint8_t;

typedef unsigned __int16 uint16_t;
typedef unsigned __int32 uint32_t;
>>>>>>> 9c544469
typedef unsigned __int64 uint64_t;

#endif // MY_STDINT_H
<|MERGE_RESOLUTION|>--- conflicted
+++ resolved
@@ -1,20 +1,14 @@
-#ifndef MY_STDINT_H
-#define MY_STDINT_H 1
-
-<<<<<<< HEAD
-typedef unsigned __int32 uint32_t;
-typedef __int32 int32_t;
-typedef __int64 int64_t;
-=======
-typedef signed char int8_t;
-typedef signed __int16 int16_t;
-typedef signed __int32 int32_t;
-typedef signed __int64 int64_t;
-typedef unsigned char uint8_t;
-
-typedef unsigned __int16 uint16_t;
-typedef unsigned __int32 uint32_t;
->>>>>>> 9c544469
-typedef unsigned __int64 uint64_t;
-
-#endif // MY_STDINT_H
+#ifndef MY_STDINT_H
+#define MY_STDINT_H 1
+
+typedef signed char int8_t;
+typedef signed __int16 int16_t;
+typedef signed __int32 int32_t;
+typedef signed __int64 int64_t;
+typedef unsigned char uint8_t;
+
+typedef unsigned __int16 uint16_t;
+typedef unsigned __int32 uint32_t;
+typedef unsigned __int64 uint64_t;
+
+#endif // MY_STDINT_H